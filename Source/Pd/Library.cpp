--- conflicted
+++ resolved
@@ -1,390 +1,349 @@
-/*
- // Copyright (c) 2021-2022 Timothy Schoen.
- // For information on usage and redistribution, and for a DISCLAIMER OF ALL
- // WARRANTIES, see the file, "LICENSE.txt," in this distribution.
- */
-
-#include <juce_data_structures/juce_data_structures.h>
-#include <juce_events/juce_events.h>
-#include <juce_gui_basics/juce_gui_basics.h>
-
-#include "Utility/Config.h"
-
-#include <BinaryData.h>
-
-#include "Utility/OSUtils.h"
-
-extern "C" {
-#include <m_pd.h>
-#include <g_canvas.h>
-#include <m_imp.h>
-#include <s_stuff.h>
-#include <z_libpd.h>
-#include <x_libpd_mod_utils.h>
-}
-
-#include <utility>
-#include "Library.h"
-#include "Instance.h"
-
-struct _canvasenvironment {
-    t_symbol* ce_dir;    /* directory patch lives in */
-    int ce_argc;         /* number of "$" arguments */
-    t_atom* ce_argv;     /* array of "$" arguments */
-    int ce_dollarzero;   /* value of "$0" */
-    t_namelist* ce_path; /* search path */
-};
-
-namespace pd {
-
-void Library::updateLibrary()
-{
-    auto settingsTree = ValueTree::fromXml(ProjectInfo::appDataDir.getChildFile(".settings").loadFileAsString());
-    auto pathTree = settingsTree.getChildWithName("Paths");
-
-    sys_lock();
-
-    // Get available objects directly from pd
-    t_class* o = pd_objectmaker;
-
-    auto* mlist = static_cast<t_methodentry*>(libpd_get_class_methods(o));
-    t_methodentry* m;
-
-    allObjects.clear();
-
-    int i;
-    for (i = o->c_nmethod, m = mlist; i--; m++) {
-        if (!m || !m->me_name)
-            continue;
-
-        auto newName = String::fromUTF8(m->me_name->s_name);
-        if (!(newName.startsWith("else/") || newName.startsWith("cyclone/") || newName.endsWith("_aliased"))) {
-            allObjects.add(newName);
-        }
-    }
-
-    // Find patches in our search tree
-    for (auto path : pathTree) {
-        auto filePath = path.getProperty("Path").toString();
-
-        auto file = File(filePath);
-        if (!file.exists() || !file.isDirectory())
-            continue;
-
-        for (auto const& file : OSUtils::iterateDirectory(file, false, true)) {
-<<<<<<< HEAD
-            if (file.hasFileExtension("pd")) {
-=======
-            if (file.hasFileExtension(".pd")) {
->>>>>>> 909793e8
-                auto filename = file.getFileNameWithoutExtension();
-                if (!filename.startsWith("help-") || filename.endsWith("-help")) {
-                    allObjects.add(filename);
-                }
-            }
-        }
-    }
-
-    sys_unlock();
-}
-
-Library::Library(pd::Instance* instance)
-{
-    MemoryInputStream instream(BinaryData::Documentation_bin, BinaryData::Documentation_binSize, false);
-    documentationTree = ValueTree::readFromStream(instream);
-
-    for (auto object : documentationTree) {
-        auto categories = object.getChildWithName("categories");
-        if (!categories.isValid())
-            continue;
-
-        for (auto category : categories) {
-            allCategories.addIfNotAlreadyThere(category.getProperty("name").toString());
-        }
-    }
-
-    watcher.addFolder(ProjectInfo::appDataDir);
-    watcher.addListener(this);
-
-    // Paths to search
-    // First, only search vanilla, then search all documentation
-    // Lastly, check the deken folder
-<<<<<<< HEAD
-    helpPaths = { ProjectInfo::appDataDir.getChildFile("Documentation").getChildFile("5.reference"), ProjectInfo::appDataDir.getChildFile("Documentation"),
-        ProjectInfo::appDataDir.getChildFile("Externals") };
-
-    // This is unfortunately necessary to make Windows LV2 turtle dump work
-    // Let's hope its not harmful
-    MessageManager::callAsync([this, instance]() {
-        instance->setThis();
-=======
-    helpPaths = { appDataDir.getChildFile("Library").getChildFile("Documentation").getChildFile("5.reference"), appDataDir.getChildFile("Library").getChildFile("Documentation"),
-        appDataDir.getChildFile("Deken") };
-
-    // TODO: This is unfortunately necessary to make Windows LV2 turtle dump work
-    // Let's hope its not harmful
-    MessageManager::callAsync([this](){
->>>>>>> 909793e8
-        updateLibrary();
-    });
-}
-
-StringArray Library::autocomplete(String const& query, File const& patchDirectory) const
-{
-    StringArray result;
-    result.ensureStorageAllocated(20);
-
-    if (patchDirectory.isDirectory()) {
-        for (auto const& file : OSUtils::iterateDirectory(patchDirectory, false, true, 20)) {
-            auto filename = file.getFileNameWithoutExtension();
-            if (file.hasFileExtension("pd") && filename.startsWith(query) && !filename.startsWith("help-") && !filename.endsWith("-help")) {
-                result.add(filename);
-            }
-        }
-    }
-
-    for (auto const& str : allObjects) {
-        if (result.size() >= 20)
-            break;
-
-        if (str.startsWith(query)) {
-            result.addIfNotAlreadyThere(str);
-        }
-    }
-
-    return result;
-}
-
-void Library::getExtraSuggestions(int currentNumSuggestions, String const& query, std::function<void(StringArray)> const& callback)
-{
-
-    int const maxSuggestions = 20;
-    if (currentNumSuggestions > maxSuggestions)
-        return;
-
-    objectSearchThread.addJob([this, callback, query]() mutable {
-        StringArray result;
-        StringArray matches;
-
-        for (const auto& object : getAllObjects()) {
-            auto info = getObjectInfo(object);
-
-            auto description = info.getProperty("description").toString();
-
-            auto iolets = info.getChildWithName("iolets");
-            auto arguments = info.getChildWithName("arguments");
-
-            if (description.contains(query) || object.contains(query)) {
-                matches.addIfNotAlreadyThere(object);
-            }
-
-            for (auto arg : arguments) {
-                auto argDescription = arg.getProperty("description").toString();
-                if (argDescription.contains(query)) {
-                    matches.addIfNotAlreadyThere(object);
-                }
-            }
-
-            for (auto iolet : iolets) {
-                auto ioletDescription = iolet.getProperty("description").toString();
-                if (description.contains(query)) {
-                    matches.addIfNotAlreadyThere(object);
-                }
-            }
-        }
-
-        matches.sort(true);
-        result.addArray(matches);
-        matches.clear();
-
-        MessageManager::callAsync([callback, result]() {
-            callback(result);
-        });
-    });
-}
-
-ValueTree Library::getObjectInfo(String const& name)
-{
-    return documentationTree.getChildWithProperty("name", name);
-}
-
-std::array<StringArray, 2> Library::parseIoletTooltips(ValueTree const& iolets, String const& name, int numIn, int numOut)
-{
-    std::array<StringArray, 2> result;
-    Array<std::pair<String, bool>> inlets;
-    Array<std::pair<String, bool>> outlets;
-
-    auto args = StringArray::fromTokens(name.fromFirstOccurrenceOf(" ", false, false), true);
-
-    for (auto iolet : iolets) {
-        auto isVariable = iolet.getProperty("variable").toString() == "1";
-        auto tooltip = iolet.getProperty("tooltip");
-        if (iolet.getType() == Identifier("inlet")) {
-            inlets.add({ tooltip, isVariable });
-        }
-
-        if (iolet.getType() == Identifier("outlet")) {
-            outlets.add({ tooltip, isVariable });
-        }
-    }
-
-    for (int type = 0; type < 2; type++) {
-        int total = type ? numOut : numIn;
-        auto& descriptions = type ? outlets : inlets;
-        // if the amount of inlets is not equal to the amount in the spec, look for repeating iolets
-        if (descriptions.size() < total) {
-            for (int i = 0; i < descriptions.size(); i++) {
-                if (descriptions[i].second) { // repeating inlet found
-                    for (int j = 0; j < (total - descriptions.size()) + 1; j++) {
-
-                        auto description = descriptions[i].first;
-                        description = description.replace("$mth", String(j));
-                        description = description.replace("$nth", String(j + 1));
-
-                        if (isPositiveAndBelow(j, args.size())) {
-                            description = description.replace("$arg", args[j]);
-                        }
-
-                        result[type].add(description);
-                    }
-                } else {
-                    result[type].add(descriptions[i].first);
-                }
-            }
-        } else {
-            for (auto&& description : descriptions) {
-                result[type].add(description.first);
-            }
-        }
-    }
-
-    return result;
-}
-
-/*
-std::array<StringArray, 2> Library::getIoletTooltips(String type, String name, int numIn, int numOut)
-{
-    auto args = StringArray::fromTokens(name.fromFirstOccurrenceOf(" ", false, false), true);
-
-    IODescriptionMap const* map = nullptr;
-    if (libraryLock.try_lock()) {
-        map = &ioletDescriptions;
-        libraryLock.unlock();
-    }
-
-    auto result = std::array<StringArray, 2>();
-
-    if (!map) {
-        return result;
-    }
-
-    // TODO: replace with map.contains once all compilers support this!
-    if (map->count(type)) {
-        auto const& ioletDescriptions = map->at(type);
-
-
-        }
-    }
-
-    return result;
-} */
-
-StringArray Library::getAllObjects()
-{
-    return allObjects;
-}
-
-StringArray Library::getAllCategories()
-{
-    return allCategories;
-}
-
-void Library::fsChangeCallback()
-{
-    appDirChanged();
-}
-
-File Library::findHelpfile(t_object* obj, File const& parentPatchFile) const
-{
-    String helpName;
-    String helpDir;
-
-    auto* pdclass = pd_class(reinterpret_cast<t_pd*>(obj));
-
-    if (pdclass == canvas_class && canvas_isabstraction(reinterpret_cast<t_canvas*>(obj))) {
-        char namebuf[MAXPDSTRING];
-        t_object* ob = obj;
-        int ac = binbuf_getnatom(ob->te_binbuf);
-        t_atom* av = binbuf_getvec(ob->te_binbuf);
-        if (ac < 1)
-            return {};
-
-        atom_string(av, namebuf, MAXPDSTRING);
-        helpName = String::fromUTF8(namebuf); //.fromLastOccurrenceOf("/", false, false);
-    } else {
-        helpDir = class_gethelpdir(pdclass);
-        helpName = class_gethelpname(pdclass);
-        helpName = helpName.upToLastOccurrenceOf(".pd", false, false);
-    }
-
-    auto patchHelpPaths = Array<File>();
-
-    // Add abstraction dir to search paths
-    if (pd_class(reinterpret_cast<t_pd*>(obj)) == canvas_class && canvas_isabstraction(reinterpret_cast<t_canvas*>(obj))) {
-        auto* cnv = reinterpret_cast<t_canvas*>(obj);
-        patchHelpPaths.add(File(String::fromUTF8(canvas_getenv(cnv)->ce_dir->s_name)));
-        if (helpDir.isNotEmpty()) {
-            patchHelpPaths.add(File(String::fromUTF8(canvas_getenv(cnv)->ce_dir->s_name)).getChildFile(helpDir));
-        }
-    }
-
-    // Add parent patch dir to search paths
-    if (parentPatchFile.existsAsFile()) {
-        patchHelpPaths.add(parentPatchFile.getParentDirectory());
-        if (helpDir.isNotEmpty()) {
-            patchHelpPaths.add(parentPatchFile.getParentDirectory().getChildFile(helpDir));
-        }
-    }
-
-    for (auto path : helpPaths) {
-        patchHelpPaths.add(helpDir.isNotEmpty() ? path.getChildFile(helpDir) : path);
-    }
-
-    String firstName = helpName + "-help.pd";
-    String secondName = "help-" + helpName + ".pd";
-
-    auto findHelpPatch = [&firstName, &secondName](File const& searchDir, bool recursive) -> File {
-        for (const auto& file : OSUtils::iterateDirectory(searchDir, recursive, true)) {
-            if (file.getFileName() == firstName || file.getFileName() == secondName) {
-                return file;
-            }
-        }
-        return {};
-    };
-
-    for (auto& path : patchHelpPaths) {
-
-        if (!path.exists())
-            continue;
-
-        auto file = findHelpPatch(path, true);
-        if (file.existsAsFile()) {
-            return file;
-        }
-    }
-
-    auto* rawHelpDir = class_gethelpdir(pd_class(&reinterpret_cast<t_gobj*>(obj)->g_pd));
-    helpDir = String::fromUTF8(rawHelpDir);
-
-    if (helpDir.isNotEmpty() && File(helpDir).exists()) {
-        // Search for files int the patch directory
-        auto file = findHelpPatch(helpDir, true);
-        if (file.existsAsFile()) {
-            return file;
-        }
-    }
-
-    return {};
-}
-
-} // namespace pd
+/*
+ // Copyright (c) 2021-2022 Timothy Schoen.
+ // For information on usage and redistribution, and for a DISCLAIMER OF ALL
+ // WARRANTIES, see the file, "LICENSE.txt," in this distribution.
+ */
+
+#include <juce_data_structures/juce_data_structures.h>
+#include <juce_events/juce_events.h>
+#include <juce_gui_basics/juce_gui_basics.h>
+
+#include "Utility/Config.h"
+
+#include <BinaryData.h>
+
+#include "Utility/OSUtils.h"
+
+extern "C" {
+#include <m_pd.h>
+#include <g_canvas.h>
+#include <m_imp.h>
+#include <s_stuff.h>
+#include <z_libpd.h>
+#include <x_libpd_mod_utils.h>
+}
+
+#include <utility>
+#include "Library.h"
+#include "Instance.h"
+
+struct _canvasenvironment {
+    t_symbol* ce_dir;    /* directory patch lives in */
+    int ce_argc;         /* number of "$" arguments */
+    t_atom* ce_argv;     /* array of "$" arguments */
+    int ce_dollarzero;   /* value of "$0" */
+    t_namelist* ce_path; /* search path */
+};
+
+namespace pd {
+
+void Library::updateLibrary()
+{
+    auto settingsTree = ValueTree::fromXml(ProjectInfo::appDataDir.getChildFile(".settings").loadFileAsString());
+    auto pathTree = settingsTree.getChildWithName("Paths");
+
+    sys_lock();
+
+    // Get available objects directly from pd
+    t_class* o = pd_objectmaker;
+
+    auto* mlist = static_cast<t_methodentry*>(libpd_get_class_methods(o));
+    t_methodentry* m;
+
+    allObjects.clear();
+
+    int i;
+    for (i = o->c_nmethod, m = mlist; i--; m++) {
+        if (!m || !m->me_name)
+            continue;
+
+        auto newName = String::fromUTF8(m->me_name->s_name);
+        if (!(newName.startsWith("else/") || newName.startsWith("cyclone/") || newName.endsWith("_aliased"))) {
+            allObjects.add(newName);
+        }
+    }
+
+    // Find patches in our search tree
+    for (auto path : pathTree) {
+        auto filePath = path.getProperty("Path").toString();
+
+        auto file = File(filePath);
+        if (!file.exists() || !file.isDirectory())
+            continue;
+
+        for (auto const& file : OSUtils::iterateDirectory(file, false, true)) {
+            if (file.hasFileExtension("pd")) {
+                auto filename = file.getFileNameWithoutExtension();
+                if (!filename.startsWith("help-") || filename.endsWith("-help")) {
+                    allObjects.add(filename);
+                }
+            }
+        }
+    }
+
+    sys_unlock();
+}
+
+Library::Library(pd::Instance* instance)
+{
+    MemoryInputStream instream(BinaryData::Documentation_bin, BinaryData::Documentation_binSize, false);
+    documentationTree = ValueTree::readFromStream(instream);
+
+    for (auto object : documentationTree) {
+        auto categories = object.getChildWithName("categories");
+        if (!categories.isValid())
+            continue;
+
+        for (auto category : categories) {
+            allCategories.addIfNotAlreadyThere(category.getProperty("name").toString());
+        }
+    }
+
+    watcher.addFolder(ProjectInfo::appDataDir);
+    watcher.addListener(this);
+
+    // Paths to search
+    // First, only search vanilla, then search all documentation
+    // Lastly, check the deken folder
+    helpPaths = { ProjectInfo::appDataDir.getChildFile("Documentation").getChildFile("5.reference"), ProjectInfo::appDataDir.getChildFile("Documentation"),
+        ProjectInfo::appDataDir.getChildFile("Externals") };
+
+    // This is unfortunately necessary to make Windows LV2 turtle dump work
+    // Let's hope its not harmful
+    MessageManager::callAsync([this, instance]() {
+        instance->setThis();
+        updateLibrary();
+    });
+}
+
+StringArray Library::autocomplete(String const& query, File const& patchDirectory) const
+{
+    StringArray result;
+    result.ensureStorageAllocated(20);
+
+    if (patchDirectory.isDirectory()) {
+        for (auto const& file : OSUtils::iterateDirectory(patchDirectory, false, true, 20)) {
+            auto filename = file.getFileNameWithoutExtension();
+            if (file.hasFileExtension("pd") && filename.startsWith(query) && !filename.startsWith("help-") && !filename.endsWith("-help")) {
+                result.add(filename);
+            }
+        }
+    }
+
+    for (auto const& str : allObjects) {
+        if (result.size() >= 20)
+            break;
+
+        if (str.startsWith(query)) {
+            result.addIfNotAlreadyThere(str);
+        }
+    }
+
+    return result;
+}
+
+void Library::getExtraSuggestions(int currentNumSuggestions, String const& query, std::function<void(StringArray)> const& callback)
+{
+
+    int const maxSuggestions = 20;
+    if (currentNumSuggestions > maxSuggestions)
+        return;
+
+    objectSearchThread.addJob([this, callback, query]() mutable {
+        StringArray result;
+        StringArray matches;
+
+        for (const auto& object : getAllObjects()) {
+            auto info = getObjectInfo(object);
+
+            auto description = info.getProperty("description").toString();
+
+            auto iolets = info.getChildWithName("iolets");
+            auto arguments = info.getChildWithName("arguments");
+
+            if (description.contains(query) || object.contains(query)) {
+                matches.addIfNotAlreadyThere(object);
+            }
+
+            for (auto arg : arguments) {
+                auto argDescription = arg.getProperty("description").toString();
+                if (argDescription.contains(query)) {
+                    matches.addIfNotAlreadyThere(object);
+                }
+            }
+
+            for (auto iolet : iolets) {
+                auto ioletDescription = iolet.getProperty("description").toString();
+                if (description.contains(query)) {
+                    matches.addIfNotAlreadyThere(object);
+                }
+            }
+        }
+
+        matches.sort(true);
+        result.addArray(matches);
+        matches.clear();
+
+        MessageManager::callAsync([callback, result]() {
+            callback(result);
+        });
+    });
+}
+
+ValueTree Library::getObjectInfo(String const& name)
+{
+    return documentationTree.getChildWithProperty("name", name);
+}
+
+std::array<StringArray, 2> Library::parseIoletTooltips(ValueTree const& iolets, String const& name, int numIn, int numOut)
+{
+    std::array<StringArray, 2> result;
+    Array<std::pair<String, bool>> inlets;
+    Array<std::pair<String, bool>> outlets;
+
+    auto args = StringArray::fromTokens(name.fromFirstOccurrenceOf(" ", false, false), true);
+
+    for (auto iolet : iolets) {
+        auto isVariable = iolet.getProperty("variable").toString() == "1";
+        auto tooltip = iolet.getProperty("tooltip");
+        if (iolet.getType() == Identifier("inlet")) {
+            inlets.add({ tooltip, isVariable });
+        }
+
+        if (iolet.getType() == Identifier("outlet")) {
+            outlets.add({ tooltip, isVariable });
+        }
+    }
+
+    for (int type = 0; type < 2; type++) {
+        int total = type ? numOut : numIn;
+        auto& descriptions = type ? outlets : inlets;
+        // if the amount of inlets is not equal to the amount in the spec, look for repeating iolets
+        if (descriptions.size() < total) {
+            for (int i = 0; i < descriptions.size(); i++) {
+                if (descriptions[i].second) { // repeating inlet found
+                    for (int j = 0; j < (total - descriptions.size()) + 1; j++) {
+
+                        auto description = descriptions[i].first;
+                        description = description.replace("$mth", String(j));
+                        description = description.replace("$nth", String(j + 1));
+
+                        if (isPositiveAndBelow(j, args.size())) {
+                            description = description.replace("$arg", args[j]);
+                        }
+
+                        result[type].add(description);
+                    }
+                } else {
+                    result[type].add(descriptions[i].first);
+                }
+            }
+        } else {
+            for (auto&& description : descriptions) {
+                result[type].add(description.first);
+            }
+        }
+    }
+
+    return result;
+}
+
+StringArray Library::getAllObjects()
+{
+    return allObjects;
+}
+
+StringArray Library::getAllCategories()
+{
+    return allCategories;
+}
+
+void Library::fsChangeCallback()
+{
+    appDirChanged();
+}
+
+File Library::findHelpfile(t_object* obj, File const& parentPatchFile) const
+{
+    String helpName;
+    String helpDir;
+
+    auto* pdclass = pd_class(reinterpret_cast<t_pd*>(obj));
+
+    if (pdclass == canvas_class && canvas_isabstraction(reinterpret_cast<t_canvas*>(obj))) {
+        char namebuf[MAXPDSTRING];
+        t_object* ob = obj;
+        int ac = binbuf_getnatom(ob->te_binbuf);
+        t_atom* av = binbuf_getvec(ob->te_binbuf);
+        if (ac < 1)
+            return {};
+
+        atom_string(av, namebuf, MAXPDSTRING);
+        helpName = String::fromUTF8(namebuf); //.fromLastOccurrenceOf("/", false, false);
+    } else {
+        helpDir = class_gethelpdir(pdclass);
+        helpName = class_gethelpname(pdclass);
+        helpName = helpName.upToLastOccurrenceOf(".pd", false, false);
+    }
+
+    auto patchHelpPaths = Array<File>();
+
+    // Add abstraction dir to search paths
+    if (pd_class(reinterpret_cast<t_pd*>(obj)) == canvas_class && canvas_isabstraction(reinterpret_cast<t_canvas*>(obj))) {
+        auto* cnv = reinterpret_cast<t_canvas*>(obj);
+        patchHelpPaths.add(File(String::fromUTF8(canvas_getenv(cnv)->ce_dir->s_name)));
+        if (helpDir.isNotEmpty()) {
+            patchHelpPaths.add(File(String::fromUTF8(canvas_getenv(cnv)->ce_dir->s_name)).getChildFile(helpDir));
+        }
+    }
+
+    // Add parent patch dir to search paths
+    if (parentPatchFile.existsAsFile()) {
+        patchHelpPaths.add(parentPatchFile.getParentDirectory());
+        if (helpDir.isNotEmpty()) {
+            patchHelpPaths.add(parentPatchFile.getParentDirectory().getChildFile(helpDir));
+        }
+    }
+
+    for (auto path : helpPaths) {
+        patchHelpPaths.add(helpDir.isNotEmpty() ? path.getChildFile(helpDir) : path);
+    }
+
+    String firstName = helpName + "-help.pd";
+    String secondName = "help-" + helpName + ".pd";
+
+    auto findHelpPatch = [&firstName, &secondName](File const& searchDir, bool recursive) -> File {
+        for (const auto& file : OSUtils::iterateDirectory(searchDir, recursive, true)) {
+            if (file.getFileName() == firstName || file.getFileName() == secondName) {
+                return file;
+            }
+        }
+        return {};
+    };
+
+    for (auto& path : patchHelpPaths) {
+
+        if (!path.exists())
+            continue;
+
+        auto file = findHelpPatch(path, true);
+        if (file.existsAsFile()) {
+            return file;
+        }
+    }
+
+    auto* rawHelpDir = class_gethelpdir(pd_class(&reinterpret_cast<t_gobj*>(obj)->g_pd));
+    helpDir = String::fromUTF8(rawHelpDir);
+
+    if (helpDir.isNotEmpty() && File(helpDir).exists()) {
+        // Search for files int the patch directory
+        auto file = findHelpPatch(helpDir, true);
+        if (file.existsAsFile()) {
+            return file;
+        }
+    }
+
+    return {};
+}
+
+} // namespace pd