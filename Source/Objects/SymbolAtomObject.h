/*
 // Copyright (c) 2021-2022 Timothy Schoen
 // For information on usage and redistribution, and for a DISCLAIMER OF ALL
 // WARRANTIES, see the file, "LICENSE.txt," in this distribution.
 */

class SymbolAtomObject final : public ObjectBase
    , public KeyListener {

    bool isDown = false;
    bool isLocked = false;

    AtomHelper atomHelper;

    String lastMessage;

    Label input;

public:
    SymbolAtomObject(void* obj, Object* parent)
        : ObjectBase(obj, parent)
        , atomHelper(obj, parent, this)
    {
        addAndMakeVisible(input);

        input.addMouseListener(this, false);

        input.onTextChange = [this]() {
            startEdition();
            setSymbol(input.getText().toStdString());
            stopEdition();
        };

        input.onEditorShow = [this]() {
            auto* editor = input.getCurrentTextEditor();
            editor->setBorder({ 1, 1, 0, 0 });
            editor->addKeyListener(this);
        };

        input.setMinimumHorizontalScale(0.9f);
    }

    void lock(bool locked) override
    {
        isLocked = locked;
        setInterceptsMouseClicks(isLocked, isLocked);
    }

    void resized() override
    {
        input.setFont(Font(getHeight() - 6));
        input.setBounds(getLocalBounds());
    }

    void updateBounds() override
    {
        atomHelper.updateBounds();
    }

    void applyBounds() override
    {
        atomHelper.applyBounds();
    }

    bool checkBounds(Rectangle<int> oldBounds, Rectangle<int> newBounds, bool resizingOnLeft) override
    {
        atomHelper.checkBounds(oldBounds, newBounds, resizingOnLeft);
        updateBounds();
        return true;
    }

    ObjectParameters getParameters() override
    {
        return atomHelper.getParameters();
    }

    void setSymbol(String const& value)
    {
        cnv->pd->enqueueDirectMessages(ptr, value.toStdString());
    }

    String getSymbol()
    {
        cnv->pd->setThis();
        return String::fromUTF8(atom_getsymbol(fake_gatom_getatom(static_cast<t_fake_gatom*>(ptr)))->s_name);
    }

    void mouseUp(MouseEvent const& e) override
    {
        isDown = false;

        // Edit messages when unlocked, edit atoms when locked
        if (isLocked) {
            input.showEditor();
        }

        repaint();
    }

    void lookAndFeelChanged() override {
        input.setColour(Label::textWhenEditingColourId, object->findColour(PlugDataColour::canvasTextColourId));
        input.setColour(Label::textColourId, object->findColour(PlugDataColour::canvasTextColourId));
        input.setColour(TextEditor::textColourId, object->findColour(PlugDataColour::canvasTextColourId));
        repaint();
    }

    void paint(Graphics& g) override
    {
        g.setColour(object->findColour(PlugDataColour::guiObjectBackgroundColourId));
        g.fillRoundedRectangle(getLocalBounds().toFloat().reduced(0.5f), PlugDataLook::objectCornerRadius);
    }

    void paintOverChildren(Graphics& g) override
    {
        g.setColour(object->findColour(PlugDataColour::outlineColourId));
        Path triangle;
        triangle.addTriangle(Point<float>(getWidth() - 8, 0), Point<float>(getWidth(), 0), Point<float>(getWidth(), 8));
        triangle = triangle.createPathWithRoundedCorners(4.0f);
        g.fillPath(triangle);

        bool selected = cnv->isSelected(object) && !cnv->isGraph;
        auto outlineColour = object->findColour(selected ? PlugDataColour::objectSelectedOutlineColourId : objectOutlineColourId);

        g.setColour(outlineColour);
        g.drawRoundedRectangle(getLocalBounds().toFloat().reduced(0.5f), PlugDataLook::objectCornerRadius, 1.0f);
    }

    bool hideInlets() override {
        return atomHelper.hasReceiveSymbol();
    }
    
    bool hideOutlets() override {
        return atomHelper.hasSendSymbol();
    }
    
    void updateLabel() override
    {
        atomHelper.updateLabel(label);
    }

    void valueChanged(Value& v) override
    {
        atomHelper.valueChanged(v);
    }

    bool keyPressed(KeyPress const& key, Component* originalComponent) override
    {
        if (key == KeyPress::rightKey) {
            if (auto* editor = input.getCurrentTextEditor()) {
                editor->setCaretPosition(editor->getHighlightedRegion().getEnd());
                return true;
            }
        }
        return false;
    }

    void receiveObjectMessage(String const& symbol, std::vector<pd::Atom>& atoms) override
    {
        switch (hash(symbol)) {
<<<<<<< HEAD
        case hash("symbol"): {
=======
        case objectMessage::msg_set:
        case objectMessage::msg_symbol: {
>>>>>>> 72c9ae8a
            input.setText(atoms[0].getSymbol(), dontSendNotification);
            break;
        }
        case hash("send"): {
            if (atoms.size() >= 1)
                setParameterExcludingListener(atomHelper.sendSymbol, atoms[0].getSymbol());
            break;
        }
        case hash("receive"): {
            if (atoms.size() >= 1) {
                setParameterExcludingListener(atomHelper.receiveSymbol, atoms[0].getSymbol());
            }
            break;
        }
        default:
            break;
        }
    }
};
<|MERGE_RESOLUTION|>--- conflicted
+++ resolved
@@ -1,184 +1,181 @@
-/*
- // Copyright (c) 2021-2022 Timothy Schoen
- // For information on usage and redistribution, and for a DISCLAIMER OF ALL
- // WARRANTIES, see the file, "LICENSE.txt," in this distribution.
- */
-
-class SymbolAtomObject final : public ObjectBase
-    , public KeyListener {
-
-    bool isDown = false;
-    bool isLocked = false;
-
-    AtomHelper atomHelper;
-
-    String lastMessage;
-
-    Label input;
-
-public:
-    SymbolAtomObject(void* obj, Object* parent)
-        : ObjectBase(obj, parent)
-        , atomHelper(obj, parent, this)
-    {
-        addAndMakeVisible(input);
-
-        input.addMouseListener(this, false);
-
-        input.onTextChange = [this]() {
-            startEdition();
-            setSymbol(input.getText().toStdString());
-            stopEdition();
-        };
-
-        input.onEditorShow = [this]() {
-            auto* editor = input.getCurrentTextEditor();
-            editor->setBorder({ 1, 1, 0, 0 });
-            editor->addKeyListener(this);
-        };
-
-        input.setMinimumHorizontalScale(0.9f);
-    }
-
-    void lock(bool locked) override
-    {
-        isLocked = locked;
-        setInterceptsMouseClicks(isLocked, isLocked);
-    }
-
-    void resized() override
-    {
-        input.setFont(Font(getHeight() - 6));
-        input.setBounds(getLocalBounds());
-    }
-
-    void updateBounds() override
-    {
-        atomHelper.updateBounds();
-    }
-
-    void applyBounds() override
-    {
-        atomHelper.applyBounds();
-    }
-
-    bool checkBounds(Rectangle<int> oldBounds, Rectangle<int> newBounds, bool resizingOnLeft) override
-    {
-        atomHelper.checkBounds(oldBounds, newBounds, resizingOnLeft);
-        updateBounds();
-        return true;
-    }
-
-    ObjectParameters getParameters() override
-    {
-        return atomHelper.getParameters();
-    }
-
-    void setSymbol(String const& value)
-    {
-        cnv->pd->enqueueDirectMessages(ptr, value.toStdString());
-    }
-
-    String getSymbol()
-    {
-        cnv->pd->setThis();
-        return String::fromUTF8(atom_getsymbol(fake_gatom_getatom(static_cast<t_fake_gatom*>(ptr)))->s_name);
-    }
-
-    void mouseUp(MouseEvent const& e) override
-    {
-        isDown = false;
-
-        // Edit messages when unlocked, edit atoms when locked
-        if (isLocked) {
-            input.showEditor();
-        }
-
-        repaint();
-    }
-
-    void lookAndFeelChanged() override {
-        input.setColour(Label::textWhenEditingColourId, object->findColour(PlugDataColour::canvasTextColourId));
-        input.setColour(Label::textColourId, object->findColour(PlugDataColour::canvasTextColourId));
-        input.setColour(TextEditor::textColourId, object->findColour(PlugDataColour::canvasTextColourId));
-        repaint();
-    }
-
-    void paint(Graphics& g) override
-    {
-        g.setColour(object->findColour(PlugDataColour::guiObjectBackgroundColourId));
-        g.fillRoundedRectangle(getLocalBounds().toFloat().reduced(0.5f), PlugDataLook::objectCornerRadius);
-    }
-
-    void paintOverChildren(Graphics& g) override
-    {
-        g.setColour(object->findColour(PlugDataColour::outlineColourId));
-        Path triangle;
-        triangle.addTriangle(Point<float>(getWidth() - 8, 0), Point<float>(getWidth(), 0), Point<float>(getWidth(), 8));
-        triangle = triangle.createPathWithRoundedCorners(4.0f);
-        g.fillPath(triangle);
-
-        bool selected = cnv->isSelected(object) && !cnv->isGraph;
-        auto outlineColour = object->findColour(selected ? PlugDataColour::objectSelectedOutlineColourId : objectOutlineColourId);
-
-        g.setColour(outlineColour);
-        g.drawRoundedRectangle(getLocalBounds().toFloat().reduced(0.5f), PlugDataLook::objectCornerRadius, 1.0f);
-    }
-
-    bool hideInlets() override {
-        return atomHelper.hasReceiveSymbol();
-    }
-    
-    bool hideOutlets() override {
-        return atomHelper.hasSendSymbol();
-    }
-    
-    void updateLabel() override
-    {
-        atomHelper.updateLabel(label);
-    }
-
-    void valueChanged(Value& v) override
-    {
-        atomHelper.valueChanged(v);
-    }
-
-    bool keyPressed(KeyPress const& key, Component* originalComponent) override
-    {
-        if (key == KeyPress::rightKey) {
-            if (auto* editor = input.getCurrentTextEditor()) {
-                editor->setCaretPosition(editor->getHighlightedRegion().getEnd());
-                return true;
-            }
-        }
-        return false;
-    }
-
-    void receiveObjectMessage(String const& symbol, std::vector<pd::Atom>& atoms) override
-    {
-        switch (hash(symbol)) {
-<<<<<<< HEAD
-        case hash("symbol"): {
-=======
-        case objectMessage::msg_set:
-        case objectMessage::msg_symbol: {
->>>>>>> 72c9ae8a
-            input.setText(atoms[0].getSymbol(), dontSendNotification);
-            break;
-        }
-        case hash("send"): {
-            if (atoms.size() >= 1)
-                setParameterExcludingListener(atomHelper.sendSymbol, atoms[0].getSymbol());
-            break;
-        }
-        case hash("receive"): {
-            if (atoms.size() >= 1) {
-                setParameterExcludingListener(atomHelper.receiveSymbol, atoms[0].getSymbol());
-            }
-            break;
-        }
-        default:
-            break;
-        }
-    }
-};
+/*
+ // Copyright (c) 2021-2022 Timothy Schoen
+ // For information on usage and redistribution, and for a DISCLAIMER OF ALL
+ // WARRANTIES, see the file, "LICENSE.txt," in this distribution.
+ */
+
+class SymbolAtomObject final : public ObjectBase
+    , public KeyListener {
+
+    bool isDown = false;
+    bool isLocked = false;
+
+    AtomHelper atomHelper;
+
+    String lastMessage;
+
+    Label input;
+
+public:
+    SymbolAtomObject(void* obj, Object* parent)
+        : ObjectBase(obj, parent)
+        , atomHelper(obj, parent, this)
+    {
+        addAndMakeVisible(input);
+
+        input.addMouseListener(this, false);
+
+        input.onTextChange = [this]() {
+            startEdition();
+            setSymbol(input.getText().toStdString());
+            stopEdition();
+        };
+
+        input.onEditorShow = [this]() {
+            auto* editor = input.getCurrentTextEditor();
+            editor->setBorder({ 1, 1, 0, 0 });
+            editor->addKeyListener(this);
+        };
+
+        input.setMinimumHorizontalScale(0.9f);
+    }
+
+    void lock(bool locked) override
+    {
+        isLocked = locked;
+        setInterceptsMouseClicks(isLocked, isLocked);
+    }
+
+    void resized() override
+    {
+        input.setFont(Font(getHeight() - 6));
+        input.setBounds(getLocalBounds());
+    }
+
+    void updateBounds() override
+    {
+        atomHelper.updateBounds();
+    }
+
+    void applyBounds() override
+    {
+        atomHelper.applyBounds();
+    }
+
+    bool checkBounds(Rectangle<int> oldBounds, Rectangle<int> newBounds, bool resizingOnLeft) override
+    {
+        atomHelper.checkBounds(oldBounds, newBounds, resizingOnLeft);
+        updateBounds();
+        return true;
+    }
+
+    ObjectParameters getParameters() override
+    {
+        return atomHelper.getParameters();
+    }
+
+    void setSymbol(String const& value)
+    {
+        cnv->pd->enqueueDirectMessages(ptr, value.toStdString());
+    }
+
+    String getSymbol()
+    {
+        cnv->pd->setThis();
+        return String::fromUTF8(atom_getsymbol(fake_gatom_getatom(static_cast<t_fake_gatom*>(ptr)))->s_name);
+    }
+
+    void mouseUp(MouseEvent const& e) override
+    {
+        isDown = false;
+
+        // Edit messages when unlocked, edit atoms when locked
+        if (isLocked) {
+            input.showEditor();
+        }
+
+        repaint();
+    }
+
+    void lookAndFeelChanged() override {
+        input.setColour(Label::textWhenEditingColourId, object->findColour(PlugDataColour::canvasTextColourId));
+        input.setColour(Label::textColourId, object->findColour(PlugDataColour::canvasTextColourId));
+        input.setColour(TextEditor::textColourId, object->findColour(PlugDataColour::canvasTextColourId));
+        repaint();
+    }
+
+    void paint(Graphics& g) override
+    {
+        g.setColour(object->findColour(PlugDataColour::guiObjectBackgroundColourId));
+        g.fillRoundedRectangle(getLocalBounds().toFloat().reduced(0.5f), PlugDataLook::objectCornerRadius);
+    }
+
+    void paintOverChildren(Graphics& g) override
+    {
+        g.setColour(object->findColour(PlugDataColour::outlineColourId));
+        Path triangle;
+        triangle.addTriangle(Point<float>(getWidth() - 8, 0), Point<float>(getWidth(), 0), Point<float>(getWidth(), 8));
+        triangle = triangle.createPathWithRoundedCorners(4.0f);
+        g.fillPath(triangle);
+
+        bool selected = cnv->isSelected(object) && !cnv->isGraph;
+        auto outlineColour = object->findColour(selected ? PlugDataColour::objectSelectedOutlineColourId : objectOutlineColourId);
+
+        g.setColour(outlineColour);
+        g.drawRoundedRectangle(getLocalBounds().toFloat().reduced(0.5f), PlugDataLook::objectCornerRadius, 1.0f);
+    }
+
+    bool hideInlets() override {
+        return atomHelper.hasReceiveSymbol();
+    }
+    
+    bool hideOutlets() override {
+        return atomHelper.hasSendSymbol();
+    }
+    
+    void updateLabel() override
+    {
+        atomHelper.updateLabel(label);
+    }
+
+    void valueChanged(Value& v) override
+    {
+        atomHelper.valueChanged(v);
+    }
+
+    bool keyPressed(KeyPress const& key, Component* originalComponent) override
+    {
+        if (key == KeyPress::rightKey) {
+            if (auto* editor = input.getCurrentTextEditor()) {
+                editor->setCaretPosition(editor->getHighlightedRegion().getEnd());
+                return true;
+            }
+        }
+        return false;
+    }
+
+    void receiveObjectMessage(String const& symbol, std::vector<pd::Atom>& atoms) override
+    {
+        switch (hash(symbol)) {
+
+        case hash("set"):
+        case hash("symbol"): {
+            input.setText(atoms[0].getSymbol(), dontSendNotification);
+            break;
+        }
+        case hash("send"): {
+            if (atoms.size() >= 1)
+                setParameterExcludingListener(atomHelper.sendSymbol, atoms[0].getSymbol());
+            break;
+        }
+        case hash("receive"): {
+            if (atoms.size() >= 1) {
+                setParameterExcludingListener(atomHelper.receiveSymbol, atoms[0].getSymbol());
+            }
+            break;
+        }
+        default:
+            break;
+        }
+    }
+};