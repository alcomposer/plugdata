--- conflicted
+++ resolved
@@ -1,2562 +1,2558 @@
-/*
- // Copyright (c) 2021-2022 Timothy Schoen
- // For information on usage and redistribution, and for a DISCLAIMER OF ALL
- // WARRANTIES, see the file, "LICENSE.txt," in this distribution.
- */
-#include <juce_gui_basics/juce_gui_basics.h>
-#include "Utility/Config.h"
-#include "Utility/Fonts.h"
-
-#include "Sidebar/Sidebar.h"
-#include "Statusbar.h"
-#include "Canvas.h"
-#include "Object.h"
-#include "Connection.h"
-#include "PluginProcessor.h"
-#include "PluginEditor.h"
-#include "LookAndFeel.h"
-#include "Components/SuggestionComponent.h"
-#include "CanvasViewport.h"
-
-#include "Objects/ObjectBase.h"
-
-#include "Dialogs/Dialogs.h"
-#include "Components/GraphArea.h"
-#include "Components/CanvasBorderResizer.h"
-
-#include "Components/CanvasSearchHighlight.h"
-
-extern "C" {
-void canvas_setgraph(t_glist* x, int flag, int nogoprect);
-}
-
-Canvas::Canvas(PluginEditor* parent, pd::Patch::Ptr p, Component* parentGraph)
-    : NVGComponent(this)
-    , editor(parent)
-    , pd(parent->pd)
-    , refCountedPatch(p)
-    , patch(*p)
-    , canvasOrigin(Point<int>(infiniteCanvasSize / 2, infiniteCanvasSize / 2))
-    , graphArea(nullptr)
-    , pathUpdater(new ConnectionPathUpdater(this))
-    , globalMouseListener(this)
-{
-
-    addAndMakeVisible(objectLayer);
-    addAndMakeVisible(connectionLayer);
-
-    objectLayer.setInterceptsMouseClicks(false, true);
-    connectionLayer.setInterceptsMouseClicks(false, true);
-
-    if (auto patchPtr = patch.getPointer()) {
-        isGraphChild = glist_isgraph(patchPtr.get());
-    }
-
-    hideNameAndArgs = static_cast<bool>(patch.getPointer()->gl_hidetext);
-    xRange = VarArray { var(patch.getPointer()->gl_x1), var(patch.getPointer()->gl_x2) };
-    yRange = VarArray { var(patch.getPointer()->gl_y2), var(patch.getPointer()->gl_y1) };
-
-    pd->registerMessageListener(patch.getUncheckedPointer(), this);
-
-    isGraphChild.addListener(this);
-    hideNameAndArgs.addListener(this);
-    xRange.addListener(this);
-    yRange.addListener(this);
-
-    auto patchBounds = patch.getBounds();
-    patchWidth = patchBounds.getWidth();
-    patchHeight = patchBounds.getHeight();
-
-    patchWidth.addListener(this);
-    patchHeight.addListener(this);
-
-    globalMouseListener.globalMouseMove = [this](MouseEvent const& e) {
-        lastMouseX = e.x;
-        lastMouseY = e.y;
-    };
-    globalMouseListener.globalMouseDrag = [this](MouseEvent const& e) {
-        lastMouseX = e.x;
-        lastMouseY = e.y;
-    };
-
-    suggestor = std::make_unique<SuggestionComponent>();
-    canvasBorderResizer = std::make_unique<BorderResizer>(this);
-    canvasBorderResizer->onDrag = [this]() {
-        patchWidth = std::max(0, canvasBorderResizer->getBounds().getCentreX() - canvasOrigin.x);
-        patchHeight = std::max(0, canvasBorderResizer->getBounds().getCentreY() - canvasOrigin.y);
-    };
-
-    canvasBorderResizer->setCentrePosition(canvasOrigin.x + patchBounds.getWidth(), canvasOrigin.y + patchBounds.getHeight());
-    addAndMakeVisible(canvasBorderResizer.get());
-
-    // Check if canvas belongs to a graph
-    if (parentGraph) {
-        setLookAndFeel(&editor->getLookAndFeel());
-        parentGraph->addAndMakeVisible(this);
-        setInterceptsMouseClicks(false, true);
-        isGraph = true;
-    } else {
-        isGraph = false;
-    }
-    if (!isGraph) {
-        auto* canvasViewport = new CanvasViewport(editor, this);
-
-        canvasViewport->setViewedComponent(this, false);
-
-        canvasViewport->onScroll = [this]() {
-            if (suggestor) {
-                suggestor->updateBounds();
-            }
-            if (graphArea) {
-                graphArea->updateBounds();
-            }
-        };
-
-        canvasViewport->setScrollBarsShown(true, true, true, true);
-
-        viewport.reset(canvasViewport); // Owned by the tabbar, but doesn't exist for graph!
-        restoreViewportState();
-    }
-
-    commandLocked.referTo(pd->commandLocked);
-    commandLocked.addListener(this);
-
-    // init border for testing
-    propertyChanged("border", SettingsFile::getInstance()->getPropertyAsValue("border"));
-
-    // Add draggable border for setting graph position
-    if (getValue<bool>(isGraphChild) && !isGraph) {
-        graphArea = std::make_unique<GraphArea>(this);
-        addAndMakeVisible(*graphArea);
-        graphArea->setAlwaysOnTop(true);
-    }
-
-    setSize(infiniteCanvasSize, infiniteCanvasSize);
-
-    // initialize to default zoom
-    auto defaultZoom = SettingsFile::getInstance()->getPropertyAsValue("default_zoom");
-    zoomScale.setValue(getValue<float>(defaultZoom) / 100.0f);
-    zoomScale.addListener(this);
-
-    // Add lasso component
-    addAndMakeVisible(&lasso);
-    lasso.setAlwaysOnTop(true);
-
-    setWantsKeyboardFocus(true);
-
-    if (!isGraph) {
-        presentationMode.addListener(this);
-    } else {
-        presentationMode = false;
-    }
-    performSynchronise();
-
-    // Start in unlocked mode if the patch is empty
-    if (objects.isEmpty()) {
-        locked = false;
-        patch.getPointer()->gl_edit = false;
-    } else {
-        locked = !patch.getPointer()->gl_edit;
-    }
-
-    locked.addListener(this);
-
-    editor->addModifierKeyListener(this);
-
-    updateOverlays();
-    orderConnections();
-
-    parameters.addParamBool("Is graph", cGeneral, &isGraphChild, { "No", "Yes" }, 0);
-    parameters.addParamBool("Hide name and arguments", cGeneral, &hideNameAndArgs, { "No", "Yes" }, 0);
-    parameters.addParamRange("X range", cGeneral, &xRange, { 0.0f, 1.0f });
-    parameters.addParamRange("Y range", cGeneral, &yRange, { 1.0f, 0.0f });
-
-    auto onInteractionFn = [this](bool state) {
-        dimensionsAreBeingEdited = state;
-        repaint();
-    };
-
-    parameters.addParamInt("Width", cDimensions, &patchWidth, 527, onInteractionFn);
-    parameters.addParamInt("Height", cDimensions, &patchHeight, 327, onInteractionFn);
-
-    patch.setVisible(true);
-
-    lookAndFeelChanged();
-}
-
-Canvas::~Canvas()
-{
-    for (auto* object : objects) {
-        object->hideEditor();
-    }
-
-    saveViewportState();
-    zoomScale.removeListener(this);
-    editor->removeModifierKeyListener(this);
-    pd->unregisterMessageListener(patch.getUncheckedPointer(), this);
-}
-
-void Canvas::lookAndFeelChanged()
-{
-    // Canvas colours
-    auto& lnf = editor->getLookAndFeel();
-    canvasBackgroundColJuce = lnf.findColour(PlugDataColour::canvasBackgroundColourId);
-    canvasBackgroundCol = convertColour(canvasBackgroundColJuce);
-    canvasMarkingsColJuce = lnf.findColour(PlugDataColour::canvasDotsColourId).interpolatedWith(canvasBackgroundColJuce, 0.2f);
-    canvasMarkingsCol = convertColour(canvasMarkingsColJuce);
-    canvasTextColJuce = lnf.findColour(PlugDataColour::canvasTextColourId);
-
-    // Object colours
-    objectOutlineCol = convertColour(lnf.findColour(PlugDataColour::objectOutlineColourId));
-    outlineCol = convertColour(lnf.findColour(PlugDataColour::outlineColourId));
-    textObjectBackgroundCol = convertColour(lnf.findColour(PlugDataColour::textObjectBackgroundColourId));
-    ioletLockedCol = convertColour(canvasBackgroundColJuce.contrasting(0.5f));
-
-    commentTextCol = convertColour(lnf.findColour(PlugDataColour::commentTextColourId));
-
-    guiObjectInternalOutlineColJuce = lnf.findColour(PlugDataColour::guiObjectInternalOutlineColour);
-    guiObjectInternalOutlineCol = convertColour(guiObjectInternalOutlineColJuce);
-    guiObjectBackgroundColJuce = lnf.findColour(PlugDataColour::guiObjectBackgroundColourId);
-    guiObjectBackgroundCol = convertColour(guiObjectBackgroundColJuce);
-
-    auto selectedColJuce = lnf.findColour(PlugDataColour::objectSelectedOutlineColourId);
-    selectedOutlineCol = convertColour(selectedColJuce);
-    transparentObjectBackgroundCol = convertColour(canvasBackgroundColJuce.contrasting(0.35f).withAlpha(0.1f));
-    indexTextCol = convertColour(selectedColJuce.contrasting());
-
-    graphAreaCol = convertColour(lnf.findColour(PlugDataColour::graphAreaColourId));
-
-    // Lasso colours
-    lassoCol = convertColour(selectedColJuce.withAlpha(0.075f));
-    lassoOutlineCol = convertColour(canvasBackgroundColJuce.interpolatedWith(selectedColJuce, 0.65f));
-
-    // Presentation mode colors
-    auto presentationBackgroundColJuce = lnf.findColour(PlugDataColour::presentationBackgroundColourId);
-    presentationBackgroundCol = convertColour(presentationBackgroundColJuce);
-    presentationWindowOutlineCol = convertColour(presentationBackgroundColJuce.contrasting(0.3f));
-
-    // Connection / Iolet colours
-    auto dataColJuce = lnf.findColour(PlugDataColour::dataColourId);
-    dataCol = convertColour(dataColJuce);
-    auto sigColJuce = lnf.findColour(PlugDataColour::signalColourId);
-    sigCol = convertColour(sigColJuce);
-    auto gemColJuce = lnf.findColour(PlugDataColour::gemColourId);
-    gemCol = convertColour(gemColJuce);
-    auto baseColJuce = lnf.findColour(PlugDataColour::connectionColourId);
-    baseCol = convertColour(baseColJuce);
-
-    dataColBrighter = convertColour(dataColJuce.brighter());
-    sigColBrighter = convertColour(sigColJuce.brighter());
-    gemColBrigher = convertColour(gemColJuce.brighter());
-    baseColBrigher = convertColour(baseColJuce.brighter());
-}
-
-void Canvas::parentHierarchyChanged()
-{
-    // If the canvas has been added back into the editor, update the look and feel
-    // We need to do this because canvases are removed from the parent hierarchy when not visible
-    // TODO: consider setting a flag when look and feel actually changes, and read that here
-    if (getParentComponent()) {
-        sendLookAndFeelChange();
-    }
-}
-
-bool Canvas::updateFramebuffers(NVGcontext* nvg, Rectangle<int> invalidRegion)
-{
-    for (auto& object : objects) {
-        if (object->gui) {
-            object->gui->updateFramebuffers();
-        }
-    }
-
-    auto pixelScale = getRenderScale();
-    auto zoom = getValue<float>(zoomScale);
-
-    int const resizerLogicalSize = 9;
-    float const viewScale = pixelScale * zoom;
-    int const resizerBufferSize = resizerLogicalSize * viewScale;
-
-    if (resizeHandleImage.needsUpdate(resizerBufferSize, resizerBufferSize)) {
-        resizeHandleImage = NVGImage(nvg, resizerBufferSize, resizerBufferSize, [viewScale](Graphics& g) {
-            g.addTransform(AffineTransform::scale(viewScale, viewScale));
-            auto b = Rectangle<int>(0, 0, 9, 9);
-            // use the path with a hole in it to exclude the inner rounded rect from painting
-            Path outerArea;
-            outerArea.addRectangle(b);
-            outerArea.setUsingNonZeroWinding(false);
-
-            Path innerArea;
-            auto innerRect = b.translated(Object::margin / 2, Object::margin / 2);
-            innerArea.addRoundedRectangle(innerRect, Corners::objectCornerRadius);
-            outerArea.addPath(innerArea);
-            g.reduceClipRegion(outerArea);
-
-            g.setColour(Colours::white); // For alpha image colour isn't important
-            g.fillRoundedRectangle(0.0f, 0.0f, 9.0f, 9.0f, Corners::resizeHanleCornerRadius); }, NVGImage::AlphaImage);
-        editor->nvgSurface.invalidateAll();
-    }
-
-    auto gridLogicalSize = objectGrid.gridSize ? objectGrid.gridSize : 25;
-    auto gridSizeCommon = 300;
-    auto gridBufferSize = gridSizeCommon * pixelScale * zoom;
-
-    if (dotsLargeImage.needsUpdate(gridBufferSize, gridBufferSize) || lastObjectGridSize != gridLogicalSize) {
-        lastObjectGridSize = gridLogicalSize;
-
-        dotsLargeImage = NVGImage(nvg, gridBufferSize, gridBufferSize, [this, zoom, viewScale, gridLogicalSize, gridSizeCommon](Graphics& g) {
-            g.addTransform(AffineTransform::scale(viewScale, viewScale));
-            float const ellipseRadius = zoom < 1.0f ? jmap(zoom, 0.25f, 1.0f, 3.0f, 1.0f) : 1.0f;
-
-            int decim = 0;
-            switch (gridLogicalSize) {
-                case 5:
-                case 10:
-                    if (zoom < 1.0f) decim = 4;
-                    if (zoom < 0.5f) decim = 6;
-                    break;
-                case 15:
-                    if (zoom < 1.0f) decim = 4;
-                    if (zoom < 0.5f) decim = 8;
-                    break;
-                case 20:
-                case 25:
-                    if (zoom < 1.0f) decim = 3;
-                    if (zoom < 0.5f) decim = 6;
-                    break;
-                case 30:
-                    if (zoom < 1.0f) decim = 12;
-                    if (zoom < 0.5f) decim = 12;
-                    break;
-            }
-
-            auto majorDotColour = canvasMarkingsColJuce.withAlpha(std::min(zoom * 0.8f, 1.0f));
-
-            g.setColour(majorDotColour);
-            // Draw ellipses on the grid
-            for (int x = 0; x <= gridSizeCommon; x += gridLogicalSize)
-            {
-                for (int y = 0; y <= gridSizeCommon; y += gridLogicalSize)
-                {
-                    if (decim != 0) {
-                        if (x % decim && y % decim)
-                            continue;
-                        g.setColour(majorDotColour);
-                        if (x % decim == 0 && y % decim == 0)
-                            g.setColour(canvasMarkingsColJuce);
-                    }
-                    // Add half smallest dot offset so the dot isn't at the edge of the texture
-                    // We remove this when we position the texture on the canvas
-                    float centerX = static_cast<float>(x) + 2.5f;
-                    float centerY = static_cast<float>(y) + 2.5f;
-                    g.fillEllipse(centerX - ellipseRadius, centerY - ellipseRadius, ellipseRadius * 2.0f, ellipseRadius * 2.0f);
-                }
-            } }, NVGImage::RepeatImage, canvasBackgroundColJuce);
-        editor->nvgSurface.invalidateAll();
-    }
-
-    return true;
-}
-
-// Callback from canvasViewport to perform actual rendering
-void Canvas::performRender(NVGcontext* nvg, Rectangle<int> invalidRegion)
-{
-    auto const halfSize = infiniteCanvasSize / 2;
-    auto const zoom = getValue<float>(zoomScale);
-    bool isLocked = getValue<bool>(locked);
-    nvgSave(nvg);
-
-    // TODO: viewport is tested for almost all functions here, refactor it out so we don't test for it each time
-    if (viewport) {
-        nvgTranslate(nvg, -viewport->getViewPositionX(), -viewport->getViewPositionY());
-        nvgScale(nvg, zoom, zoom);
-        invalidRegion = invalidRegion.translated(viewport->getViewPositionX(), viewport->getViewPositionY());
-        invalidRegion /= zoom;
-    }
-
-    if (viewport && isLocked) {
-        nvgFillColor(nvg, canvasBackgroundCol);
-        nvgFillRect(nvg, invalidRegion.getX(), invalidRegion.getY(), invalidRegion.getWidth(), invalidRegion.getHeight());
-    }
-    if (viewport && !isLocked) {
-        nvgBeginPath(nvg);
-        nvgRect(nvg, 0, 0, infiniteCanvasSize, infiniteCanvasSize);
-
-        // Use least common multiple of grid sizes: 5,10,15,20,25,30 for texture size for now
-        // We repeat the texture on GPU, this is so the texture does not become too small for GPU processing
-        // There will be a best fit depending on CPU/GPU calcuations.
-        // But currently 300 works well on GPU.
-        auto gridSizeCommon = 300;
-        {
-            NVGScopedState scopedState(nvg);
-            // offset image texture by 2.5f so no dots are on the edge of the texture
-            nvgTranslate(nvg, canvasOrigin.x - 2.5f, canvasOrigin.x - 2.5f);
-
-            nvgFillPaint(nvg, nvgImagePattern(nvg, 0, 0, gridSizeCommon, gridSizeCommon, 0, dotsLargeImage.imageId, 1));
-            nvgFill(nvg);
-        }
-    }
-
-    auto drawBorder = [this, nvg, zoom](bool bg, bool fg) {
-        if (viewport && (showOrigin || showBorder) && !::getValue<bool>(presentationMode)) {
-            NVGScopedState scopedState(nvg);
-            nvgBeginPath(nvg);
-
-            auto const borderWidth = getValue<float>(patchWidth);
-            auto const borderHeight = getValue<float>(patchHeight);
-            auto const pos = Point<int>(halfSize, halfSize);
-
-            auto scaledStrokeSize = zoom < 1.0f ? jmap(zoom, 1.0f, 0.25f, 1.5f, 4.0f) : 1.5f;
-            if (zoom < 0.3f && getRenderScale() <= 1.0f)
-                scaledStrokeSize = jmap(zoom, 0.3f, 0.25f, 4.0f, 8.0f);
-
-            if (bg) {
-                nvgBeginPath(nvg);
-                nvgMoveTo(nvg, pos.x, pos.y);
-                nvgLineTo(nvg, pos.x, pos.y + (showOrigin ? halfSize : borderHeight));
-                nvgMoveTo(nvg, pos.x, pos.y);
-                nvgLineTo(nvg, pos.x + (showOrigin ? halfSize : borderWidth), pos.y);
-
-                if (showBorder) {
-                    nvgMoveTo(nvg, pos.x + borderWidth, pos.y);
-                    nvgLineTo(nvg, pos.x + borderWidth, pos.y + borderHeight);
-                    nvgLineTo(nvg, pos.x, pos.y + borderHeight);
-                }
-                nvgLineStyle(nvg, NVG_LINE_SOLID);
-                nvgStrokeColor(nvg, canvasBackgroundCol);
-                nvgStrokeWidth(nvg, 8.0f);
-                nvgStroke(nvg);
-
-                nvgFillColor(nvg, canvasBackgroundCol);
-                nvgFillRect(nvg, pos.x - 1.0f, pos.y - 1.0f, 2, 2);
-            }
-
-            nvgStrokeColor(nvg, canvasMarkingsCol);
-            nvgStrokeWidth(nvg, scaledStrokeSize);
-            nvgDashLength(nvg, 8.0f);
-            nvgLineStyle(nvg, NVG_LINE_DASHED);
-
-            if (fg) {
-                nvgBeginPath(nvg);
-                nvgMoveTo(nvg, pos.x, pos.y);
-                nvgLineTo(nvg, pos.x, pos.y + (showOrigin ? halfSize : borderHeight));
-                nvgStroke(nvg);
-                nvgBeginPath(nvg);
-                nvgMoveTo(nvg, pos.x, pos.y);
-                nvgLineTo(nvg, pos.x + (showOrigin ? halfSize : borderWidth), pos.y);
-                nvgStroke(nvg);
-
-                // Connect origin lines at {0, 0}
-                /*
-                nvgBeginPath(nvg);
-                nvgMoveTo(nvg, pos.x + 4.0f, pos.y);
-                nvgLineTo(nvg, pos.x, pos.y);
-                nvgLineTo(nvg, pos.x, pos.y + 4.0f);
-                nvgLineStyle(nvg, NVG_LINE_SOLID);
-                nvgStrokeWidth(nvg, 1.25f);
-                nvgStroke(nvg); */
-            }
-            if (showBorder && fg) {
-                nvgStrokeWidth(nvg, scaledStrokeSize);
-                nvgLineStyle(nvg, NVG_LINE_DASHED);
-                nvgBeginPath(nvg);
-                nvgMoveTo(nvg, pos.x + borderWidth, pos.y + borderHeight);
-                nvgLineTo(nvg, pos.x + borderWidth, pos.y);
-                nvgStroke(nvg);
-                nvgBeginPath(nvg);
-                nvgMoveTo(nvg, pos.x + borderWidth, pos.y + borderHeight);
-                nvgLineTo(nvg, pos.x, pos.y + borderHeight);
-                nvgStroke(nvg);
-
-                canvasBorderResizer->render(nvg);
-            }
-        }
-    };
-
-    if (!dimensionsAreBeingEdited)
-        drawBorder(true, true);
-    else
-        drawBorder(true, false);
-
-    // Render objects like [drawcurve], [fillcurve] etc. at the back
-    for (auto drawable : drawables) {
-        if (drawable) {
-            auto* component = dynamic_cast<Component*>(drawable.get());
-            if (invalidRegion.intersects(component->getBounds())) {
-                drawable->render(nvg);
-            }
-        }
-    }
-
-    if (::getValue<bool>(presentationMode) || isGraph) {
-        renderAllObjects(nvg, invalidRegion);
-        // render presentation mode as clipped 'virtual' plugin view
-        if (::getValue<bool>(presentationMode)) {
-            auto const borderWidth = getValue<float>(patchWidth);
-            auto const borderHeight = getValue<float>(patchHeight);
-            auto const pos = Point<int>(halfSize, halfSize);
-            auto const scale = getValue<float>(zoomScale);
-            auto const windowCorner = Corners::windowCornerRadius / scale;
-
-            NVGScopedState scopedState(nvg);
-
-            // background colour to crop outside of border area
-            nvgBeginPath(nvg);
-            nvgRect(nvg, 0, 0, infiniteCanvasSize, infiniteCanvasSize);
-            nvgPathWinding(nvg, NVG_HOLE);
-            nvgRoundedRect(nvg, pos.getX(), pos.getY(), borderWidth, borderHeight, windowCorner);
-            nvgFillColor(nvg, presentationBackgroundCol);
-            nvgFill(nvg);
-
-            // background drop shadow to simulate a virtual plugin
-            nvgBeginPath(nvg);
-            nvgRect(nvg, 0, 0, infiniteCanvasSize, infiniteCanvasSize);
-            nvgPathWinding(nvg, NVG_HOLE);
-            nvgRoundedRect(nvg, pos.getX(), pos.getY(), borderWidth, borderHeight, windowCorner);
-
-            int const shadowSize = 24 / scale;
-            auto borderArea = Rectangle<int>(0, 0, borderWidth, borderHeight).expanded(shadowSize);
-            if (presentationShadowImage.needsUpdate(borderArea.getWidth(), borderArea.getHeight())) {
-                presentationShadowImage = NVGImage(nvg, borderArea.getWidth(), borderArea.getHeight(), [borderArea, shadowSize, windowCorner](Graphics& g) {
-                    auto shadowPath = Path();
-                    shadowPath.addRoundedRectangle(borderArea.reduced(shadowSize).withPosition(shadowSize, shadowSize), windowCorner);
-                    StackShadow::renderDropShadow(0, g, shadowPath, Colours::white.withAlpha(0.3f), shadowSize, Point<int>(0, 2)); }, NVGImage::AlphaImage);
-            }
-            auto shadowImage = nvgImageAlphaPattern(nvg, pos.getX() - shadowSize, pos.getY() - shadowSize, borderArea.getWidth(), borderArea.getHeight(), 0, presentationShadowImage.getImageId(), convertColour(Colours::black));
-
-            nvgStrokeColor(nvg, presentationWindowOutlineCol);
-            nvgStrokeWidth(nvg, 0.5f / scale);
-            nvgFillPaint(nvg, shadowImage);
-            nvgFill(nvg);
-            nvgStroke(nvg);
-        }
-    }
-    // render connections infront or behind objects depending on lock mode or overlay setting
-    else {
-        if (connectionsBehind) {
-            renderAllConnections(nvg, invalidRegion);
-            renderAllObjects(nvg, invalidRegion);
-        } else {
-            renderAllObjects(nvg, invalidRegion);
-            renderAllConnections(nvg, invalidRegion);
-        }
-    }
-
-    for (auto* connection : connectionsBeingCreated) {
-        NVGScopedState scopedState(nvg);
-        connection->render(nvg);
-    }
-
-    if (graphArea) {
-        NVGScopedState scopedState(nvg);
-        nvgTranslate(nvg, graphArea->getX(), graphArea->getY());
-        graphArea->render(nvg);
-    }
-
-    objectGrid.render(nvg);
-
-    if (viewport && lasso.isVisible() && !lasso.getBounds().isEmpty()) {
-        auto lassoBounds = lasso.getBounds();
-        lassoBounds = lassoBounds.withSize(jmax(lasso.getWidth(), 2), jmax(lasso.getHeight(), 2));
-        nvgDrawRoundedRect(nvg, lassoBounds.getX(), lassoBounds.getY(), lassoBounds.getWidth(), lassoBounds.getHeight(), lassoCol, lassoOutlineCol, 0.0f);
-    }
-
-    suggestor->renderAutocompletion(nvg);
-
-    // Draw the search panel's selected object over all other objects
-    // Because objects can be underneath others
-    if (canvasSearchHighlight)
-        canvasSearchHighlight->render(nvg);
-
-    if (dimensionsAreBeingEdited)
-        drawBorder(false, true);
-
-    nvgRestore(nvg);
-
-    // Draw scrollbars
-    if (viewport) {
-        reinterpret_cast<CanvasViewport*>(viewport.get())->render(nvg);
-    }
-}
-
-float Canvas::getRenderScale() const
-{
-    return editor->nvgSurface.getRenderScale();
-}
-
-void Canvas::renderAllObjects(NVGcontext* nvg, Rectangle<int> area)
-{
-    for (auto* obj : objects) {
-        auto b = obj->getBounds();
-        {
-            NVGScopedState scopedState(nvg);
-            nvgTranslate(nvg, b.getX(), b.getY());
-            if (b.intersects(area) && obj->isVisible()) {
-                obj->render(nvg);
-            }
-        }
-
-        // Draw label in canvas coordinates
-        obj->renderLabel(nvg);
-    }
-}
-void Canvas::renderAllConnections(NVGcontext* nvg, Rectangle<int> area)
-{
-    if (!connectionLayer.isVisible())
-        return;
-
-    // TODO: Can we clean this up? We will want to have selected connections in-front,
-    //  and take precedence over non-selected for resize handles
-
-    SmallArray<Connection*> connectionsToDraw;
-    SmallArray<Connection*> connectionsToDrawSelected;
-    Connection* hovered = nullptr;
-
-    for (auto* connection : connections) {
-        NVGScopedState scopedState(nvg);
-        if (connection->intersectsRectangle(area) && connection->isVisible()) {
-            if (connection->isMouseHovering())
-                hovered = connection;
-            else if (!connection->isSelected())
-                connection->render(nvg);
-            else
-                connectionsToDrawSelected.add(connection);
-            if (showConnectionOrder) {
-                connectionsToDraw.add(connection);
-            }
-        }
-    }
-    // Draw all selected connections in front
-    if (connectionsToDrawSelected.not_empty()) {
-        for (auto* connection : connectionsToDrawSelected) {
-            NVGScopedState scopedState(nvg);
-            connection->render(nvg);
-        }
-    }
-
-    if (hovered) {
-        NVGScopedState scopedState(nvg);
-        hovered->render(nvg);
-    }
-
-    if (connectionsToDraw.not_empty()) {
-        for (auto* connection : connectionsToDraw) {
-            NVGScopedState scopedState(nvg);
-            connection->renderConnectionOrder(nvg);
-        }
-    }
-}
-
-void Canvas::propertyChanged(String const& name, var const& value)
-{
-    switch (hash(name)) {
-    case hash("grid_size"):
-        repaint();
-        break;
-    case hash("border"):
-        showBorder = static_cast<int>(value);
-        repaint();
-        break;
-    case hash("edit"):
-    case hash("lock"):
-    case hash("run"):
-    case hash("alt"):
-    case hash("alt_mode"): {
-        updateOverlays();
-        break;
-    }
-    }
-}
-
-bool Canvas::shouldShowObjectActivity()
-{
-    return showObjectActivity && !presentationMode.getValue() && !isGraph;
-}
-
-bool Canvas::shouldShowIndex()
-{
-    return showIndex && !presentationMode.getValue();
-}
-
-bool Canvas::shouldShowConnectionDirection()
-{
-    return showConnectionDirection;
-}
-
-bool Canvas::shouldShowConnectionActivity()
-{
-    return showConnectionActivity;
-}
-
-int Canvas::getOverlays() const
-{
-    int overlayState = 0;
-
-    auto overlaysTree = SettingsFile::getInstance()->getValueTree().getChildWithName("Overlays");
-
-    auto altModeEnabled = overlaysTree.getProperty("alt_mode");
-
-    if (!locked.getValue()) {
-        overlayState = overlaysTree.getProperty("edit");
-    }
-    if (locked.getValue() || commandLocked.getValue()) {
-        overlayState = overlaysTree.getProperty("lock");
-    }
-    if (presentationMode.getValue()) { // TODO: this no longer exists?
-        overlayState = overlaysTree.getProperty("run");
-    }
-    if (altModeEnabled) {
-        overlayState = overlaysTree.getProperty("alt");
-    }
-
-    return overlayState;
-}
-
-void Canvas::updateOverlays()
-{
-    int overlayState = getOverlays();
-
-    showBorder = overlayState & Border;
-    showOrigin = overlayState & Origin;
-    showConnectionOrder = overlayState & Order;
-    connectionsBehind = overlayState & Behind;
-    showObjectActivity = overlayState & ActivationState;
-    showIndex = overlayState & Index;
-    showConnectionDirection = overlayState & Direction;
-    showConnectionActivity = overlayState & ConnectionActivity;
-
-    set_plugdata_activity_enabled(showObjectActivity);
-    orderConnections();
-
-    repaint();
-}
-
-void Canvas::jumpToOrigin()
-{
-    if (viewport)
-        viewport->setViewPosition((canvasOrigin + Point<int>(1, 1)).transformedBy(getTransform()));
-}
-
-void Canvas::restoreViewportState()
-{
-    if (viewport) {
-        viewport->setViewPosition((patch.lastViewportPosition + canvasOrigin).transformedBy(getTransform()));
-        zoomScale.setValue(patch.lastViewportScale);
-        setTransform(AffineTransform().scaled(patch.lastViewportScale));
-    }
-}
-
-void Canvas::saveViewportState()
-{
-    if (viewport) {
-        patch.lastViewportPosition = viewport->getViewPosition().transformedBy(getTransform().inverted()) - canvasOrigin;
-        patch.lastViewportScale = getValue<float>(zoomScale);
-    }
-}
-
-void Canvas::zoomToFitAll()
-{
-    if (objects.isEmpty() || !viewport)
-        return;
-
-    auto scale = getValue<float>(zoomScale);
-
-    auto regionOfInterest = Rectangle<int>(canvasOrigin.x, canvasOrigin.y, 20, 20);
-
-    if (!presentationMode.getValue()) {
-        for (auto* object : objects) {
-            regionOfInterest = regionOfInterest.getUnion(object->getBounds().reduced(Object::margin));
-        }
-    }
-
-    // Add a bit of margin to make it nice
-    regionOfInterest = regionOfInterest.expanded(16);
-
-    auto viewArea = viewport->getViewArea() / scale;
-
-    auto roiHeight = static_cast<float>(regionOfInterest.getHeight());
-    auto roiWidth = static_cast<float>(regionOfInterest.getWidth());
-
-    auto scaleWidth = viewArea.getWidth() / roiWidth;
-    auto scaleHeight = viewArea.getHeight() / roiHeight;
-    scale = jmin(scaleWidth, scaleHeight);
-    scale = std::clamp(scale, 0.05f, 3.0f);
-
-    auto transform = getTransform();
-    transform = transform.scaled(scale);
-    setTransform(transform);
-
-    scale = std::sqrt(std::abs(transform.getDeterminant()));
-    zoomScale.setValue(scale);
-
-    auto viewportCentre = viewport->getViewArea().withZeroOrigin().getCentre();
-    auto newViewPos = regionOfInterest.transformedBy(getTransform()).getCentre() - viewportCentre;
-    viewport->setViewPosition(newViewPos);
-}
-
-void Canvas::tabChanged()
-{
-    patch.setCurrent();
-
-    synchronise();
-    updateDrawables();
-
-    for (auto* obj : objects) {
-        if (!obj->gui)
-            continue;
-
-        obj->gui->tabChanged();
-    }
-
-    editor->statusbar->updateZoomLevel();
-    editor->repaint(); // Make sure everything it up to date
-}
-
-void Canvas::save(std::function<void()> const& nestedCallback)
-{
-    Canvas* canvasToSave = this;
-    if (patch.isSubpatch()) {
-        for (auto& parentCanvas : editor->getCanvases()) {
-            if (patch.getRoot() == parentCanvas->patch.getPointer().get()) {
-                canvasToSave = parentCanvas;
-            }
-        }
-    }
-
-    if (canvasToSave->patch.getCurrentFile().existsAsFile()) {
-        canvasToSave->patch.savePatch();
-        SettingsFile::getInstance()->addToRecentlyOpened(canvasToSave->patch.getCurrentFile());
-        nestedCallback();
-        pd->titleChanged();
-    } else {
-        saveAs(nestedCallback);
-    }
-}
-
-void Canvas::saveAs(std::function<void()> const& nestedCallback)
-{
-    Dialogs::showSaveDialog([this, nestedCallback](URL resultURL) mutable {
-        auto result = resultURL.getLocalFile();
-        if (result.getFullPathName().isNotEmpty()) {
-            if (result.exists())
-                result.deleteFile();
-
-            if (!result.hasFileExtension("pd"))
-                result = result.getFullPathName() + ".pd";
-
-            patch.savePatch(resultURL);
-            SettingsFile::getInstance()->addToRecentlyOpened(result);
-            pd->titleChanged();
-        }
-
-        nestedCallback();
-    },
-        "*.pd", "Patch", this);
-}
-
-void Canvas::handleAsyncUpdate()
-{
-    performSynchronise();
-}
-
-void Canvas::synchronise()
-{
-    triggerAsyncUpdate();
-}
-
-void Canvas::synchroniseAllCanvases()
-{
-    for (auto* editorWindow : pd->getEditors()) {
-        for (auto* canvas : editorWindow->getTabComponent().getVisibleCanvases()) {
-            canvas->synchronise();
-        }
-    }
-}
-
-void Canvas::synchroniseSplitCanvas()
-{
-    for (auto* e : pd->getEditors()) {
-        for (auto* canvas : e->getTabComponent().getVisibleCanvases()) {
-            canvas->synchronise();
-        }
-    }
-}
-
-// Synchronise state with pure-data
-// Used for loading and for complicated actions like undo/redo
-void Canvas::performSynchronise()
-{
-    if (auto patchPtr = patch.getPointer()) {
-        patch.setCurrent();
-        pd->sendMessagesFromQueue();
-    } else {
-        return;
-    }
-
-    // Remove deleted connections
-    for (int n = connections.size() - 1; n >= 0; n--) {
-        if (!connections[n]->getPointer()) {
-            connections.remove(n);
-        }
-    }
-
-    // Remove deleted objects
-    for (int n = objects.size() - 1; n >= 0; n--) {
-        auto* object = objects[n];
-
-        // If the object is showing it's initial editor, meaning no object was assigned yet, allow it to exist without pointing to an object
-        if ((!object->getPointer() || patch.objectWasDeleted(object->getPointer())) && !object->isInitialEditorShown()) {
-            setSelected(object, false, false);
-            objects.remove(n);
-        }
-    }
-
-    // Check for connections that need to be remade because of invalid iolets
-    for (int n = connections.size() - 1; n >= 0; n--) {
-        if (!connections[n]->inlet || !connections[n]->outlet) {
-            connections.remove(n);
-        }
-    }
-
-    auto pdObjects = patch.getObjects();
-
-    for (auto object : pdObjects) {
-        auto* it = std::find_if(objects.begin(), objects.end(), [&object](Object const* b) { return b->getPointer() && b->getPointer() == object.getRawUnchecked<void>(); });
-        if (!object.isValid())
-            continue;
-
-        if (it == objects.end()) {
-            auto* newObject = objects.add(new Object(object, this));
-            newObject->toFront(false);
-
-            if (newObject->gui && newObject->gui->getLabel())
-                newObject->gui->getLabel()->toFront(false);
-        } else {
-            auto* object = *it;
-
-            // Check if number of inlets/outlets is correct
-            object->updateIolets();
-            object->updateBounds();
-
-            object->toFront(false);
-            if (object->gui && object->gui->getLabel())
-                object->gui->getLabel()->toFront(false);
-            if (object->gui)
-                object->gui->update();
-        }
-    }
-
-    // Make sure objects have the same order
-    std::sort(objects.begin(), objects.end(),
-        [&pdObjects](Object* first, Object* second) mutable {
-            return pdObjects.index_of(first->getPointer()) < pdObjects.index_of(second->getPointer());
-        });
-
-    auto pdConnections = patch.getConnections();
-
-    for (auto& connection : pdConnections) {
-        auto& [ptr, inno, inobj, outno, outobj] = connection;
-
-        Iolet *inlet = nullptr, *outlet = nullptr;
-
-        // Find the objects that this connection is connected to
-        for (auto* obj : objects) {
-            if (outobj && &outobj->te_g == obj->getPointer()) {
-
-                // Check if we have enough outlets, should never return false
-                if (isPositiveAndBelow(obj->numInputs + outno, obj->iolets.size())) {
-                    outlet = obj->iolets[obj->numInputs + outno];
-                } else {
-                    break;
-                }
-            }
-            if (inobj && &inobj->te_g == obj->getPointer()) {
-
-                // Check if we have enough inlets, should never return false
-                if (isPositiveAndBelow(inno, obj->iolets.size())) {
-                    inlet = obj->iolets[inno];
-                } else {
-                    break;
-                }
-            }
-        }
-
-        // This shouldn't be necessary, but just to be sure...
-        if (!inlet || !outlet) {
-            jassertfalse;
-            continue;
-        }
-
-        auto* it = std::find_if(connections.begin(), connections.end(),
-            [c_ptr = ptr](auto* c) {
-                return c_ptr == c->getPointer();
-            });
-
-        if (it == connections.end()) {
-            connections.add(new Connection(this, inlet, outlet, ptr));
-        } else {
-            auto& c = *(*it);
-
-            // This is necessary to make resorting a subpatchers iolets work
-            // And it can't hurt to check if the connection is valid anyway
-            if (c.inlet != inlet || c.outlet != outlet) {
-                int idx = connections.indexOf(*it);
-                connections.removeObject(*it);
-                connections.insert(idx, new Connection(this, inlet, outlet, ptr));
-            } else {
-                c.popPathState();
-            }
-        }
-    }
-
-    if (!isGraph) {
-        setTransform(AffineTransform().scaled(getValue<float>(zoomScale)));
-    }
-
-    if (graphArea)
-        graphArea->updateBounds();
-
-    editor->updateCommandStatus();
-    repaint();
-
-    needsSearchUpdate = true;
-
-    pd->updateObjectImplementations();
-}
-
-void Canvas::updateDrawables()
-{
-    for (auto* object : objects) {
-        if (object->gui) {
-            object->gui->updateDrawables();
-        }
-    }
-}
-
-void Canvas::shiftKeyChanged(bool isHeld)
-{
-    if (!isHeld)
-        return;
-
-    if (connectionsBeingCreated.size() == 1) {
-        Iolet* connectingOutlet = connectionsBeingCreated[0]->getIolet();
-        Iolet* targetInlet = nullptr;
-        for (auto& object : objects) {
-            for (auto* iolet : object->iolets) {
-                if (iolet->isTargeted && iolet != connectingOutlet) {
-                    targetInlet = iolet;
-                    break;
-                }
-            }
-        }
-
-        if (targetInlet) {
-            bool inverted = connectingOutlet->isInlet;
-            if (inverted)
-                std::swap(connectingOutlet, targetInlet);
-
-            if (auto x = patch.getPointer()) {
-                auto* outObj = connectingOutlet->object->getPointer();
-                auto* inObj = targetInlet->object->getPointer();
-                auto outletIndex = connectingOutlet->ioletIdx;
-                auto inletIndex = targetInlet->ioletIdx;
-
-                SmallArray<t_gobj*> selectedObjects;
-                for (auto* object : getSelectionOfType<Object>()) {
-                    if (auto* ptr = object->getPointer()) {
-                        selectedObjects.add(ptr);
-                    }
-                }
-
-                // If we autopatch from inlet to outlet with multiple selection, pure-data can't handle it
-                if (inverted && selectedObjects.size() > 1)
-                    return;
-
-                t_outconnect* connection = nullptr;
-                auto selectedConnections = getSelectionOfType<Connection>();
-                if (selectedConnections.size() == 1) {
-                    connection = selectedConnections[0]->getPointer();
-                }
-
-                pd::Interface::shiftAutopatch(x.get(), inObj, inletIndex, outObj, outletIndex, selectedObjects, connection);
-            }
-        }
-    }
-
-    synchronise();
-}
-
-void Canvas::commandKeyChanged(bool isHeld)
-{
-    commandLocked = isHeld;
-}
-
-void Canvas::middleMouseChanged(bool isHeld)
-{
-    checkPanDragMode();
-}
-
-void Canvas::altKeyChanged(bool isHeld)
-{
-    SettingsFile::getInstance()->getValueTree().getChildWithName("Overlays").setProperty("alt_mode", isHeld, nullptr);
-}
-
-void Canvas::mouseDown(MouseEvent const& e)
-{
-    if (isGraph)
-        return;
-
-    PopupMenu::dismissAllActiveMenus();
-
-    if (checkPanDragMode())
-        return;
-
-    auto* source = e.originalComponent;
-
-    // Left-click
-    if (!e.mods.isRightButtonDown()) {
-
-        if (source == this) {
-            dragState.duplicateOffset = { 0, 0 };
-            dragState.lastDuplicateOffset = { 0, 0 };
-            dragState.wasDuplicated = false;
-            cancelConnectionCreation();
-
-            if (e.mods.isCommandDown()) {
-                // Lock if cmd + click on canvas
-                deselectAll();
-
-                presentationMode.setValue(false);
-
-                // when command + click on canvas, swap between locked / edit mode
-                locked.setValue(!locked.getValue());
-                locked.getValueSource().sendChangeMessage(true);
-
-                updateOverlays();
-            }
-            if (!e.mods.isShiftDown()) {
-                deselectAll();
-            }
-
-            if (!(e.source.isTouch() && e.source.getIndex() != 0) && !getValue<bool>(locked)) {
-                lasso.beginLasso(e.getEventRelativeTo(this), this);
-                isDraggingLasso = true;
-            }
-        }
-
-        // Update selected object in sidebar when we click a object
-        if (source && source->findParentComponentOfClass<Object>()) {
-            updateSidebarSelection();
-        }
-
-        editor->updateCommandStatus();
-    }
-    // Right click
-    else {
-        Dialogs::showCanvasRightClickMenu(this, source, e.getScreenPosition());
-    }
-}
-
-bool Canvas::hitTest(int x, int y)
-{
-    // allow panning to happen anywhere, even when in presentation mode
-    if (panningModifierDown())
-        return true;
-
-    // disregard mouse drag if outside of patch
-    if (::getValue<bool>(presentationMode)) {
-        if (isPointOutsidePluginArea(Point<int>(x, y)))
-            return false;
-    }
-    return true;
-}
-
-void Canvas::mouseDrag(MouseEvent const& e)
-{
-    if (canvasRateReducer.tooFast() || panningModifierDown())
-        return;
-
-    if (connectingWithDrag) {
-        for (auto* obj : objects) {
-            for (auto* iolet : obj->iolets) {
-                iolet->mouseDrag(e.getEventRelativeTo(iolet));
-            }
-        }
-    }
-
-    bool objectIsBeingEdited = ObjectBase::isBeingEdited();
-
-    // Ignore on graphs or when locked
-    if ((isGraph || locked == var(true) || commandLocked == var(true)) && !objectIsBeingEdited) {
-        bool hasToggled = false;
-
-        // Behaviour for dragging over toggles, bang and radiogroup to toggle them
-        for (auto* object : objects) {
-            if (!object->getBounds().contains(e.getEventRelativeTo(this).getPosition()) || !object->gui)
-                continue;
-
-            if (auto* obj = object->gui.get()) {
-                obj->toggleObject(e.getEventRelativeTo(obj).getPosition());
-                hasToggled = true;
-                break;
-            }
-        }
-
-        if (!hasToggled) {
-            for (auto* object : objects) {
-                if (auto* obj = object->gui.get()) {
-                    obj->untoggleObject();
-                }
-            }
-        }
-
-        return;
-    }
-
-    auto viewportEvent = e.getEventRelativeTo(viewport.get());
-    if (viewport && !ObjectBase::isBeingEdited() && autoscroll(viewportEvent)) {
-        beginDragAutoRepeat(25);
-    }
-
-    // Drag lasso
-    if (!(e.source.isTouch() && e.source.getIndex() != 0)) {
-        lasso.dragLasso(e);
-        lasso.setBounds(lasso.getBounds().withWidth(jmax(2, lasso.getWidth())).withHeight(jmax(2, lasso.getHeight())));
-    }
-}
-
-bool Canvas::autoscroll(MouseEvent const& e)
-{
-    if (!viewport)
-        return false;
-
-    auto x = viewport->getViewPositionX();
-    auto y = viewport->getViewPositionY();
-    auto oldY = y;
-    auto oldX = x;
-
-    auto pos = e.getPosition();
-
-    if (pos.x > viewport->getWidth()) {
-        x += std::clamp((pos.x - viewport->getWidth()) / 6, 1, 14);
-    } else if (pos.x < 0) {
-        x -= std::clamp(-pos.x / 6, 1, 14);
-    }
-    if (pos.y > viewport->getHeight()) {
-        y += std::clamp((pos.y - viewport->getHeight()) / 6, 1, 14);
-    } else if (pos.y < 0) {
-        y -= std::clamp(-pos.y / 6, 1, 14);
-    }
-
-    if (x != oldX || y != oldY) {
-        viewport->setViewPosition(x, y);
-        return true;
-    }
-
-    return false;
-}
-
-void Canvas::mouseUp(MouseEvent const& e)
-{
-    setPanDragMode(false);
-    setMouseCursor(MouseCursor::NormalCursor);
-
-    connectionCancelled = false;
-
-    // Double-click canvas to create new object
-    if (e.mods.isLeftButtonDown() && (e.getNumberOfClicks() == 2) && (e.originalComponent == this) && !isGraph && !getValue<bool>(locked)) {
-        auto newObject = new Object(this, "", e.getPosition());
-        objects.add(newObject);
-        deselectAll();
-        setSelected(objects[objects.size() - 1], true); // Select newly created object
-    }
-
-    // Make sure the drag-over toggle action is ended
-    if (!isDraggingLasso) {
-        for (auto* object : objects) {
-            if (auto* obj = object->gui.get()) {
-                obj->untoggleObject();
-            }
-        }
-    }
-
-    updateSidebarSelection();
-
-    editor->updateCommandStatus();
-
-    lasso.endLasso();
-    isDraggingLasso = false;
-    for (auto* object : objects)
-        object->originalBounds = Rectangle<int>(0, 0, 0, 0);
-
-    // TODO: this is a hack, find a better solution
-    if (connectingWithDrag) {
-        for (auto* obj : objects) {
-            for (auto* iolet : obj->iolets) {
-                auto relativeEvent = e.getEventRelativeTo(this);
-                if (iolet->getCanvasBounds().expanded(20).contains(relativeEvent.getPosition())) {
-                    iolet->mouseUp(relativeEvent);
-                }
-            }
-        }
-    }
-}
-
-void Canvas::updateSidebarSelection()
-{
-    auto lassoSelection = getSelectionOfType<Object>();
-
-    if (lassoSelection.size() > 0) {
-        SmallArray<ObjectParameters, 6> allParameters;
-        for (auto* object : lassoSelection) {
-            if (!object->gui)
-                continue;
-            auto parameters = object->gui ? object->gui->getParameters() : ObjectParameters();
-            auto showOnSelect = object->gui && object->gui->showParametersWhenSelected();
-            if (showOnSelect) {
-                allParameters.add(parameters);
-            }
-        }
-
-        if (allParameters.not_empty() || editor->sidebar->isPinned()) {
-            String objectName = "(" + String(lassoSelection.size()) + " selected)";
-            if (lassoSelection.size() == 1 && lassoSelection.front()) {
-                objectName = lassoSelection.back()->getType(false);
-            }
-
-            editor->sidebar->showParameters(objectName, allParameters);
-        } else {
-            editor->sidebar->hideParameters();
-        }
-    } else {
-        editor->sidebar->hideParameters();
-    }
-}
-
-bool Canvas::keyPressed(KeyPress const& key)
-{
-    if (editor->getCurrentCanvas() != this || isGraph)
-        return false;
-
-    int keycode = key.getKeyCode();
-
-    auto moveSelection = [this](int x, int y) {
-        auto objects = getSelectionOfType<Object>();
-        if (objects.empty())
-            return false;
-
-        SmallArray<t_gobj*> pdObjects;
-        for (auto* object : objects) {
-            if (auto* ptr = object->getPointer()) {
-                pdObjects.add(ptr);
-            }
-        }
-
-        patch.moveObjects(pdObjects, x, y);
-
-        // Update object bounds and store the total bounds of the selection
-        auto totalBounds = Rectangle<int>();
-        for (auto* object : objects) {
-            object->updateBounds();
-            totalBounds = totalBounds.getUnion(object->getBounds());
-        }
-
-        // TODO: consider calculating the totalBounds with object->getBounds().reduced(Object::margin)
-        // then adding viewport padding in screen pixels so it's consistent regardless of scale
-        auto scale = ::getValue<float>(zoomScale);
-        auto viewportPadding = 10;
-
-        auto viewX = viewport->getViewPositionX() / scale;
-        auto viewY = viewport->getViewPositionY() / scale;
-        auto viewWidth = (viewport->getWidth() - viewportPadding) / scale;
-        auto viewHeight = (viewport->getHeight() - viewportPadding) / scale;
-        if (x < 0 && totalBounds.getX() < viewX) {
-            viewX = totalBounds.getX();
-        } else if (totalBounds.getRight() > viewX + viewWidth) {
-            viewX = totalBounds.getRight() - viewWidth;
-        }
-        if (y < 0 && totalBounds.getY() < viewY) {
-            viewY = totalBounds.getY();
-        } else if (totalBounds.getBottom() > viewY + viewHeight) {
-            viewY = totalBounds.getBottom() - viewHeight;
-        }
-        viewport->setViewPosition(viewX * scale, viewY * scale);
-        return true;
-    };
-
-    // Cancel connections being created by ESC key
-    if (keycode == KeyPress::escapeKey && !connectionsBeingCreated.isEmpty()) {
-        cancelConnectionCreation();
-        return true;
-    }
-
-    // Move objects with arrow keys
-    int moveDistance = objectGrid.gridSize;
-    if (key.getModifiers().isShiftDown()) {
-        moveDistance = 1;
-    } else if (key.getModifiers().isCommandDown()) {
-        moveDistance *= 4;
-    }
-
-    if (keycode == KeyPress::leftKey) {
-        moveSelection(-moveDistance, 0);
-        return false;
-    }
-    if (keycode == KeyPress::rightKey) {
-        moveSelection(moveDistance, 0);
-        return false;
-    }
-    if (keycode == KeyPress::upKey) {
-        moveSelection(0, -moveDistance);
-        return false;
-    }
-    if (keycode == KeyPress::downKey) {
-        moveSelection(0, moveDistance);
-        return false;
-    }
-    if (keycode == KeyPress::tabKey) {
-        cycleSelection();
-        return false;
-    }
-
-    return false;
-}
-
-void Canvas::deselectAll()
-{
-    selectedComponents.deselectAll();
-
-    editor->sidebar->hideParameters();
-}
-
-void Canvas::hideAllActiveEditors()
-{
-    for (auto* object : objects) {
-        object->hideEditor();
-    }
-}
-
-void Canvas::copySelection()
-{
-    // Tell pd to select all objects that are currently selected
-    SmallArray<t_gobj*> objects;
-    for (auto* object : getSelectionOfType<Object>()) {
-        if (auto* ptr = object->getPointer()) {
-            objects.add(ptr);
-        }
-    }
-
-    // Tell pd to copy
-    patch.copy(objects);
-    patch.deselectAll();
-}
-
-void Canvas::focusGained(FocusChangeType cause)
-{
-    pd->openedEditors.move(pd->openedEditors.indexOf(editor), 0);
-
-    pd->enqueueFunctionAsync([_this = SafePointer(this), this, hasFocus = static_cast<float>(hasKeyboardFocus(true))]() {
-        if (!_this)
-            return;
-        auto* glist = patch.getPointer().get();
-        if (!glist)
-            return;
-
-        // canvas.active listener
-        char buf[MAXPDSTRING];
-        snprintf(buf, MAXPDSTRING - 1, ".x%lx.c", (unsigned long)glist);
-        pd->sendMessage("#active_gui", "_focus", { pd::Atom(pd->generateSymbol(buf)), hasFocus });
-
-        // cyclone focus listeners
-        pd->sendMessage("#hammergui", "_focus", { pd::Atom(pd->generateSymbol(buf)), hasFocus });
-    });
-}
-
-void Canvas::focusLost(FocusChangeType cause)
-{
-    pd->enqueueFunctionAsync([_this = SafePointer(this), this, focused = hasKeyboardFocus(true)]() {
-        if (!_this)
-            return;
-        auto* glist = patch.getPointer().get();
-        if (!glist)
-            return;
-
-        // canvas.active listener
-        char buf[MAXPDSTRING];
-        snprintf(buf, MAXPDSTRING - 1, ".x%lx.c", (unsigned long)glist);
-        pd->sendMessage("#active_gui", "_focus", { pd->generateSymbol(buf), static_cast<float>(focused) });
-
-        if (!_this)
-            return;
-        // cyclone focus listeners
-        pd->sendMessage("#hammergui", "_focus", { pd->generateSymbol(buf), static_cast<float>(focused) });
-    });
-}
-
-void Canvas::dragAndDropPaste(String const& patchString, Point<int> mousePos, int patchWidth, int patchHeight, String name)
-{
-    locked = false;
-    presentationMode = false;
-
-    // force the valueChanged to run, and wait for them to return
-    locked.getValueSource().sendChangeMessage(true);
-    presentationMode.getValueSource().sendChangeMessage(true);
-
-    MessageManager::callAsync([_this = SafePointer(this)]() {
-        if (_this)
-            _this->grabKeyboardFocus();
-    });
-
-    auto undoText = String("Add object");
-    if (name.isNotEmpty())
-        undoText = String("Add " + name.toLowerCase());
-
-    patch.startUndoSequence(undoText);
-
-    auto patchSize = Point<int>(patchWidth, patchHeight);
-    String translatedObjects = pd::Patch::translatePatchAsString(patchString, mousePos - (patchSize / 2.0f));
-
-    if (auto patchPtr = patch.getPointer()) {
-        pd::Interface::paste(patchPtr.get(), translatedObjects.toRawUTF8());
-    }
-
-    deselectAll();
-
-    // Load state from pd
-    performSynchronise();
-
-    patch.setCurrent();
-
-    SmallArray<t_gobj*> pastedObjects;
-
-    auto* patchPtr = patch.getPointer().get();
-    if (!patchPtr)
-        return;
-
-    pd->lockAudioThread();
-    for (auto* object : objects) {
-        auto* objectPtr = static_cast<t_gobj*>(object->getPointer());
-        if (objectPtr && glist_isselected(patchPtr, objectPtr)) {
-            setSelected(object, true);
-            pastedObjects.emplace_back(objectPtr);
-        }
-    }
-    pd->unlockAudioThread();
-
-    patch.deselectAll();
-    pastedObjects.clear();
-    patch.endUndoSequence(undoText);
-
-    updateSidebarSelection();
-}
-
-void Canvas::pasteSelection()
-{
-    patch.startUndoSequence("Paste object/s");
-
-    // Paste at mousePos, adds padding if pasted the same place
-    auto mousePosition = getMouseXYRelative() - canvasOrigin;
-    if (mousePosition == pastedPosition) {
-        pastedPadding.addXY(10, 10);
-    } else {
-        pastedPadding.setXY(-10, -10);
-    }
-    pastedPosition = mousePosition;
-
-    // Tell pd to paste with offset applied to the clipboard string
-    patch.paste(Point<int>(pastedPosition.x + pastedPadding.x, pastedPosition.y + pastedPadding.y));
-
-    deselectAll();
-
-    // Load state from pd
-    performSynchronise();
-
-    patch.setCurrent();
-
-    SmallArray<t_gobj*> pastedObjects;
-
-    auto* patchPtr = patch.getPointer().get();
-    if (!patchPtr)
-        return;
-
-    pd->lockAudioThread();
-    for (auto* object : objects) {
-        auto* objectPtr = static_cast<t_gobj*>(object->getPointer());
-        if (objectPtr && glist_isselected(patchPtr, objectPtr)) {
-            setSelected(object, true);
-            pastedObjects.emplace_back(objectPtr);
-        }
-    }
-    pd->unlockAudioThread();
-
-    patch.deselectAll();
-    pastedObjects.clear();
-    patch.endUndoSequence("Paste object/s");
-
-    updateSidebarSelection();
-}
-
-void Canvas::duplicateSelection()
-{
-    auto selection = getSelectionOfType<Object>();
-
-    patch.startUndoSequence("Duplicate object/s");
-
-    SmallArray<t_gobj*> objectsToDuplicate;
-    for (auto* object : selection) {
-        if (auto* ptr = object->getPointer()) {
-            objectsToDuplicate.add(ptr);
-        }
-    }
-
-    // If absolute grid is enabled, snap duplication to grid
-    if (dragState.duplicateOffset.isOrigin() && SettingsFile::getInstance()->getProperty<bool>("grid_enabled") && (SettingsFile::getInstance()->getProperty<int>("grid_type") & 1)) {
-        dragState.duplicateOffset = { objectGrid.gridSize - 10, objectGrid.gridSize - 10 };
-    }
-
-    // If we previously duplicated and dragged before, and then drag again, the new offset should be relative
-    // to the offset we already applied with the previous drag
-    if (dragState.lastDuplicateOffset != dragState.duplicateOffset) {
-        dragState.duplicateOffset += dragState.lastDuplicateOffset;
-    }
-
-    dragState.lastDuplicateOffset = dragState.duplicateOffset;
-
-    t_outconnect* connection = nullptr;
-    auto selectedConnections = getSelectionOfType<Connection>();
-    SafePointer<Connection> connectionSelectedOriginally = nullptr;
-    if (selectedConnections.size() == 1) {
-        connectionSelectedOriginally = selectedConnections[0];
-        connection = selectedConnections[0]->getPointer();
-    }
-
-    // Tell pd to duplicate
-    patch.duplicate(objectsToDuplicate, connection);
-
-    deselectAll();
-
-    // Load state from pd immediately
-    performSynchronise();
-
-    auto* patchPtr = patch.getPointer().get();
-    if (!patchPtr)
-        return;
-
-    // Store the duplicated objects for later selection
-    SmallArray<Object*> duplicated;
-    for (auto* object : objects) {
-        auto* objectPtr = static_cast<t_gobj*>(object->getPointer());
-        if (objectPtr && glist_isselected(patchPtr, objectPtr)) {
-            duplicated.add(object);
-        }
-    }
-
-    // Move duplicated objects if they overlap exisisting objects
-    SmallArray<t_gobj*> moveObjects;
-    for (auto* dup : duplicated) {
-        moveObjects.add(dup->getPointer());
-    }
-
-    patch.moveObjects(moveObjects, dragState.duplicateOffset.x, dragState.duplicateOffset.y);
-
-    for (auto* object : objects) {
-        object->updateBounds();
-    }
-
-    // Select the newly duplicated objects, and calculate new viewport position
-    Rectangle<int> selectionBounds;
-    for (auto* obj : duplicated) {
-        setSelected(obj, true);
-        selectionBounds = selectionBounds.getUnion(obj->getBounds());
-    }
-
-    selectionBounds = selectionBounds.transformedBy(getTransform());
-
-    // Adjust the viewport position to ensure the duplicated objects are visible
-    auto viewportPos = viewport->getViewPosition();
-    auto viewWidth = viewport->getWidth();
-    auto viewHeight = viewport->getHeight();
-    if (!selectionBounds.isEmpty()) {
-        int deltaX = 0, deltaY = 0;
-
-        if (selectionBounds.getRight() > viewportPos.getX() + viewWidth) {
-            deltaX = selectionBounds.getRight() - (viewportPos.getX() + viewWidth);
-        } else if (selectionBounds.getX() < viewportPos.getX()) {
-            deltaX = selectionBounds.getX() - viewportPos.getX();
-        }
-
-        if (selectionBounds.getBottom() > viewportPos.getY() + viewHeight) {
-            deltaY = selectionBounds.getBottom() - (viewportPos.getY() + viewHeight);
-        } else if (selectionBounds.getY() < viewportPos.getY()) {
-            deltaY = selectionBounds.getY() - viewportPos.getY();
-        }
-
-        // Set the new viewport position
-        viewport->setViewPosition(viewportPos + Point<int>(deltaX, deltaY));
-    }
-
-    dragState.wasDuplicated = true;
-
-    patch.endUndoSequence("Duplicate object/s");
-    patch.deselectAll();
-
-    if (connectionSelectedOriginally) {
-        setSelected(connectionSelectedOriginally.getComponent(), true);
-    }
-}
-
-void Canvas::removeSelection()
-{
-    patch.startUndoSequence("Remove object/s");
-    // Make sure object isn't selected and stop updating gui
-    editor->sidebar->hideParameters();
-
-    // Find selected objects and make them selected in pd
-    SmallArray<t_gobj*> objects;
-    for (auto* object : getSelectionOfType<Object>()) {
-        if (auto* ptr = object->getPointer()) {
-            objects.add(ptr);
-        }
-    }
-
-    auto wasDeleted = [&objects](t_gobj* ptr) {
-        return objects.contains(ptr);
-    };
-
-    // remove selection
-    patch.removeObjects(objects);
-
-    // Remove connection afterwards and make sure they aren't already deleted
-    for (auto* con : connections) {
-        if (con->isSelected()) {
-            auto* outPtr = con->outobj->getPointer();
-            auto* inPtr = con->inobj->getPointer();
-            auto* checkedOutPtr = pd::Interface::checkObject(outPtr);
-            auto* checkedInPtr = pd::Interface::checkObject(inPtr);
-            if (checkedOutPtr && checkedInPtr && (!(wasDeleted(outPtr) || wasDeleted(inPtr)))) {
-                patch.removeConnection(checkedOutPtr, con->outIdx, checkedInPtr, con->inIdx, con->getPathState());
-            }
-        }
-    }
-
-    patch.finishRemove(); // Makes sure that the extra removed connections will be grouped in the same undo action
-
-    deselectAll();
-
-    // Load state from pd
-    synchronise();
-    handleUpdateNowIfNeeded();
-
-    patch.endUndoSequence("Remove object/s");
-
-    patch.deselectAll();
-
-    synchroniseSplitCanvas();
-}
-
-void Canvas::removeSelectedConnections()
-{
-    patch.startUndoSequence("Remove connection/s");
-
-    for (auto* con : connections) {
-        if (con->isSelected()) {
-            auto* checkedOutPtr = pd::Interface::checkObject(con->outobj->getPointer());
-            auto* checkedInPtr = pd::Interface::checkObject(con->inobj->getPointer());
-            if (!checkedInPtr || !checkedOutPtr)
-                continue;
-
-            patch.removeConnection(checkedOutPtr, con->outIdx, checkedInPtr, con->inIdx, con->getPathState());
-        }
-    }
-
-    patch.endUndoSequence("Remove connection/s");
-
-    // Load state from pd
-    synchronise();
-    handleUpdateNowIfNeeded();
-
-    synchroniseSplitCanvas();
-}
-
-void Canvas::cycleSelection()
-{
-    if (connectionsBeingCreated.size() == 1) {
-        connectionsBeingCreated[0]->toNextIolet();
-        return;
-    }
-    // Get the selected objects
-    auto selectedObjects = getSelectionOfType<Object>();
-
-    if (selectedObjects.size() == 1) {
-        // Find the index of the currently selected object
-        auto currentIdx = objects.indexOf(selectedObjects[0]);
-        setSelected(selectedObjects[0], false);
-
-        // Calculate the next index (wrap around if at the end)
-        auto nextIdx = (currentIdx + 1) % objects.size();
-        setSelected(objects[nextIdx], true);
-
-        return;
-    }
-
-    // Get the selected connections if no objects are selected
-    auto selectedConnections = getSelectionOfType<Connection>();
-
-    if (selectedConnections.size() == 1) {
-        // Find the index of the currently selected connection
-        auto currentIdx = connections.indexOf(selectedConnections[0]);
-        setSelected(selectedConnections[0], false);
-
-        // Calculate the next index (wrap around if at the end)
-        auto nextIdx = (currentIdx + 1) % connections.size();
-        setSelected(connections[nextIdx], true);
-    }
-}
-
-void Canvas::tidySelection()
-{
-    SmallArray<t_gobj*> selectedObjects;
-    for (auto* object : getSelectionOfType<Object>()) {
-        if (auto* ptr = object->getPointer()) {
-            selectedObjects.add(ptr);
-        }
-    }
-
-    if (auto patchPtr = patch.getPointer()) {
-        pd::Interface::tidy(patchPtr.get(), selectedObjects);
-    }
-
-    synchronise();
-}
-
-void Canvas::triggerizeSelection()
-{
-    SmallArray<t_gobj*> selectedObjects;
-    for (auto* object : getSelectionOfType<Object>()) {
-        if (auto* ptr = object->getPointer()) {
-            selectedObjects.add(ptr);
-        }
-    }
-
-    t_outconnect* connection = nullptr;
-    auto selectedConnections = getSelectionOfType<Connection>();
-    if (selectedConnections.size() == 1) {
-        connection = selectedConnections[0]->getPointer();
-    }
-
-    t_gobj* triggerizedObject = nullptr;
-    if (auto patchPtr = patch.getPointer()) {
-        triggerizedObject = pd::Interface::triggerize(patchPtr.get(), selectedObjects, connection);
-    }
-
-    performSynchronise();
-
-    if (triggerizedObject) {
-        for (auto* object : objects) {
-            if (object->getPointer() == triggerizedObject) {
-                setSelected(object, true);
-                object->showEditor();
-                hideSuggestions();
-            }
-        }
-    }
-}
-
-void Canvas::encapsulateSelection()
-{
-    auto selectedObjects = getSelectionOfType<Object>();
-
-    // Sort by index in pd patch
-    selectedObjects.sort([this](auto const* a, auto const* b) -> bool {
-        return objects.indexOf(a) < objects.indexOf(b);
-    });
-
-    // If two connections have the same target inlet/outlet, we only need 1 [inlet/outlet] object
-    auto usedIolets = SmallArray<Iolet*>();
-    auto targetIolets = std::map<Iolet*, SmallArray<Iolet*>>();
-
-    auto newInternalConnections = String();
-    auto newExternalConnections = std::map<int, SmallArray<Iolet*>>();
-
-    // First, find all the incoming and outgoing connections
-    for (auto* connection : connections) {
-        if (selectedObjects.contains(connection->inobj.get()) && !selectedObjects.contains(connection->outobj.get())) {
-            auto* inlet = connection->inlet.get();
-            targetIolets[inlet].add(connection->outlet.get());
-            usedIolets.add_unique(inlet);
-        }
-    }
-    for (auto* connection : connections) {
-        if (selectedObjects.contains(connection->outobj.get()) && !selectedObjects.contains(connection->inobj.get())) {
-            auto* outlet = connection->outlet.get();
-            targetIolets[outlet].add(connection->inlet.get());
-            usedIolets.add_unique(outlet);
-        }
-    }
-
-    auto newEdgeObjects = String();
-
-    usedIolets.sort([](auto* a, auto* b) -> bool {
-        // Inlets before outlets
-        if (a->isInlet != b->isInlet)
-            return a->isInlet;
-
-        auto apos = a->getCanvasBounds().getPosition();
-        auto bpos = b->getCanvasBounds().getPosition();
-
-        if (apos.x == bpos.x) {
-            return apos.y < bpos.y;
-        }
-
-        return apos.x < bpos.x;
-    });
-
-    int i = 0;
-    int numIn = 0;
-    for (auto* iolet : usedIolets) {
-        auto type = String(iolet->isInlet ? "inlet" : "outlet") + String(iolet->isSignal ? "~" : "");
-        auto* targetEdge = targetIolets[iolet][0];
-        auto pos = targetEdge->object->getObjectBounds().getPosition();
-        newEdgeObjects += "#X obj " + String(pos.x) + " " + String(pos.y) + " " + type + ";\n";
-
-        int objIdx = selectedObjects.index_of(iolet->object);
-        int ioletObjectIdx = selectedObjects.size() + i;
-        if (iolet->isInlet) {
-            newInternalConnections += "#X connect " + String(ioletObjectIdx) + " 0 " + String(objIdx) + " " + String(iolet->ioletIdx) + ";\n";
-            numIn++;
-        } else {
-            newInternalConnections += "#X connect " + String(objIdx) + " " + String(iolet->ioletIdx) + " " + String(ioletObjectIdx) + " 0;\n";
-        }
-
-        for (auto* target : targetIolets[iolet]) {
-            newExternalConnections[i].add(target);
-        }
-
-        i++;
-    }
-
-    patch.deselectAll();
-
-    auto bounds = Rectangle<int>();
-    SmallArray<t_gobj*> objects;
-    for (auto* object : selectedObjects) {
-        if (auto* ptr = object->getPointer()) {
-            bounds = bounds.getUnion(object->getBounds());
-            objects.add(ptr);
-        }
-    }
-    auto centre = bounds.getCentre() - canvasOrigin;
-
-    auto copypasta = String("#N canvas 733 172 450 300 0 1;\n") + "$$_COPY_HERE_$$" + newEdgeObjects + newInternalConnections + "#X restore " + String(centre.x) + " " + String(centre.y) + " pd;\n";
-
-    auto* patchPtr = patch.getPointer().get();
-    if (!patchPtr)
-        return;
-
-    // Apply the changed on Pd's thread
-    pd->lockAudioThread();
-
-    int size;
-    char const* text = pd::Interface::copy(patchPtr, &size, objects);
-    auto copied = String::fromUTF8(text, size);
-
-    // Wrap it in an undo sequence, to allow undoing everything in 1 step
-    patch.startUndoSequence("Encapsulate");
-
-    pd::Interface::removeObjects(patchPtr, objects);
-
-    auto replacement = copypasta.replace("$$_COPY_HERE_$$", copied);
-
-    pd::Interface::paste(patchPtr, replacement.toRawUTF8());
-    auto lastObject = patch.getObjects().back();
-    if (!lastObject.isValid())
-        return;
-
-    auto* newObject = pd::Interface::checkObject(lastObject.getRaw<t_pd>());
-    if (!newObject) {
-        patch.endUndoSequence("Encapsulate");
-        pd->unlockAudioThread();
-        return;
-    }
-
-    for (auto& [idx, iolets] : newExternalConnections) {
-        for (auto* iolet : iolets) {
-            if (auto* externalObject = reinterpret_cast<t_object*>(iolet->object->getPointer())) {
-                if (iolet->isInlet) {
-                    pd::Interface::createConnection(patchPtr, newObject, idx - numIn, externalObject, iolet->ioletIdx);
-                } else {
-                    pd::Interface::createConnection(patchPtr, externalObject, iolet->ioletIdx, newObject, idx);
-                }
-            }
-        }
-    }
-
-    patch.endUndoSequence("Encapsulate");
-
-    pd->unlockAudioThread();
-
-    synchronise();
-    handleUpdateNowIfNeeded();
-
-    patch.deselectAll();
-}
-
-void Canvas::connectSelection()
-{
-    SmallArray<t_gobj*> selectedObjects;
-    for (auto* object : getSelectionOfType<Object>()) {
-        if (auto* ptr = object->getPointer()) {
-            selectedObjects.add(ptr);
-        }
-    }
-
-    t_outconnect* connection = nullptr;
-    auto selectedConnections = getSelectionOfType<Connection>();
-    if (selectedConnections.size() == 1) {
-        connection = selectedConnections[0]->getPointer();
-    }
-
-    if (auto patchPtr = patch.getPointer()) {
-        pd::Interface::connectSelection(patchPtr.get(), selectedObjects, connection);
-    }
-
-    synchronise();
-}
-
-void Canvas::cancelConnectionCreation()
-{
-    connectionsBeingCreated.clear();
-    if (connectingWithDrag) {
-        connectingWithDrag = false;
-        connectionCancelled = true;
-        if (nearestIolet) {
-            nearestIolet->isTargeted = false;
-            nearestIolet->repaint();
-            nearestIolet = nullptr;
-        }
-    }
-}
-
-void Canvas::alignObjects(Align alignment)
-{
-    auto objects = getSelectionOfType<Object>();
-
-    if (objects.size() < 2)
-        return;
-
-    auto sortByXPos = [](SmallArray<Object*>& objects) {
-        objects.sort([](auto const& a, auto const& b) {
-            auto aX = a->getBounds().getX();
-            auto bX = b->getBounds().getX();
-            if (aX == bX) {
-                return a->getBounds().getY() < b->getBounds().getY();
-            }
-            return aX < bX;
-        });
-    };
-
-    auto sortByYPos = [](SmallArray<Object*>& objects) {
-        objects.sort([](auto const& a, auto const& b) {
-            auto aY = a->getBounds().getY();
-            auto bY = b->getBounds().getY();
-            if (aY == bY)
-                return a->getBounds().getX() < b->getBounds().getX();
-
-            return aY < bY;
-        });
-    };
-
-    auto getBoundingBox = [](SmallArray<Object*>& objects) -> Rectangle<int> {
-        auto totalBounds = Rectangle<int>();
-        for (auto* object : objects) {
-            if (object->getPointer()) {
-                totalBounds = totalBounds.getUnion(object->getBounds());
-            }
-        }
-        return totalBounds;
-    };
-
-    patch.startUndoSequence("Align objects");
-
-    // mark canvas as dirty, and set undo for all positions
-    if (auto patchPtr = patch.getPointer()) {
-        canvas_dirty(patchPtr.get(), 1);
-        for (auto object : objects) {
-            if (auto* ptr = object->getPointer())
-                pd::Interface::undoApply(patchPtr.get(), ptr);
-        }
-    }
-
-    // get the bounding box of all selected objects
-    auto selectedBounds = getBoundingBox(objects);
-
-    auto getSpacerX = [selectedBounds](SmallArray<Object*>& objects) -> float {
-        auto totalWidths = 0;
-        for (auto* object : objects) {
-            totalWidths += object->getWidth() - (Object::margin * 2);
-        }
-        auto selectedBoundsNoMargin = selectedBounds.getWidth() - (Object::margin * 2);
-        auto spacer = (selectedBoundsNoMargin - totalWidths) / static_cast<float>(objects.size() - 1);
-        return spacer;
-    };
-
-    auto getSpacerY = [selectedBounds](SmallArray<Object*>& objects) -> float {
-        auto totalWidths = 0;
-        for (int i = 0; i < objects.size(); i++) {
-            totalWidths += objects[i]->getHeight() - (Object::margin * 2);
-        }
-        auto selectedBoundsNoMargin = selectedBounds.getHeight() - (Object::margin * 2);
-        auto spacer = (selectedBoundsNoMargin - totalWidths) / static_cast<float>(objects.size() - 1);
-        return spacer;
-    };
-
-    switch (alignment) {
-    case Align::Left: {
-        auto leftPos = selectedBounds.getTopLeft().getX();
-        for (auto* object : objects) {
-            patch.moveObjectTo(object->getPointer(), leftPos, object->getBounds().getY());
-        }
-        break;
-    }
-    case Align::Right: {
-        auto rightPos = selectedBounds.getRight();
-        for (auto* object : objects) {
-            auto objectBounds = object->getBounds();
-            patch.moveObjectTo(object->getPointer(), rightPos - objectBounds.getWidth(), objectBounds.getY());
-        }
-        break;
-    }
-    case Align::VCentre: {
-        auto centrePos = selectedBounds.getCentreX();
-        for (auto* object : objects) {
-            auto objectBounds = object->getBounds();
-            patch.moveObjectTo(object->getPointer(), centrePos - objectBounds.withZeroOrigin().getCentreX(), objectBounds.getY());
-        }
-        break;
-    }
-    case Align::Top: {
-        auto topPos = selectedBounds.getTopLeft().y;
-        for (auto* object : objects) {
-            patch.moveObjectTo(object->getPointer(), object->getX(), topPos);
-        }
-        break;
-    }
-    case Align::Bottom: {
-        auto bottomPos = selectedBounds.getBottom();
-        for (auto* object : objects) {
-            auto objectBounds = object->getBounds();
-            patch.moveObjectTo(object->getPointer(), objectBounds.getX(), bottomPos - objectBounds.getHeight());
-        }
-        break;
-    }
-    case Align::HCentre: {
-        auto centerPos = selectedBounds.getCentreY();
-        for (auto* object : objects) {
-            auto objectBounds = object->getBounds();
-            patch.moveObjectTo(object->getPointer(), objectBounds.getX(), centerPos - objectBounds.withZeroOrigin().getCentreY());
-        }
-        break;
-    }
-    case Align::HDistribute: {
-        sortByXPos(objects);
-        float spacer = getSpacerX(objects);
-        float offset = objects[0]->getBounds().getX();
-        for (int i = 1; i < objects.size() - 1; i++) {
-            auto leftObjWidth = objects[i - 1]->getBounds().getWidth() - (Object::margin * 2);
-            offset += leftObjWidth + spacer;
-            patch.moveObjectTo(objects[i]->getPointer(), offset, objects[i]->getBounds().getY());
-        }
-        break;
-    }
-    case Align::VDistribute: {
-        sortByYPos(objects);
-        float spacer = getSpacerY(objects);
-        float offset = objects[0]->getBounds().getY();
-        for (int i = 1; i < objects.size() - 1; i++) {
-            auto topObjHeight = objects[i - 1]->getBounds().getHeight() - (Object::margin * 2);
-            offset += topObjHeight + spacer;
-            patch.moveObjectTo(objects[i]->getPointer(), objects[i]->getBounds().getX(), offset);
-        }
-        break;
-    }
-    default:
-        break;
-    }
-
-    performSynchronise();
-
-    for (auto* connection : connections) {
-        connection->forceUpdate();
-    }
-
-    patch.endUndoSequence("Align objects");
-}
-
-void Canvas::undo()
-{
-
-    // If there is an object with an active editor, we interpret undo as wanting to undo the creation of that object editor
-    // This is because the initial object editor is not communicated with Pd, so we can't rely on patch undo to do that
-    // If we don't do this, it will undo the old last action before creating this editor, which would be confusing
-    for (auto object : objects) {
-        if (object->isInitialEditorShown()) {
-            object->hideEditor();
-        }
-    }
-
-    // Tell pd to undo the last action
-    patch.undo();
-
-    // Load state from pd
-    synchronise();
-    handleUpdateNowIfNeeded();
-
-    patch.deselectAll();
-
-    synchroniseSplitCanvas();
-    updateSidebarSelection();
-}
-
-void Canvas::redo()
-{
-    // Tell pd to undo the last action
-    patch.redo();
-
-    // Load state from pd
-    synchronise();
-    handleUpdateNowIfNeeded();
-
-    patch.deselectAll();
-
-    synchroniseSplitCanvas();
-    updateSidebarSelection();
-}
-
-void Canvas::valueChanged(Value& v)
-{
-    // Update zoom
-    if (v.refersToSameSourceAs(zoomScale)) {
-        editor->statusbar->updateZoomLevel();
-        patch.lastViewportScale = getValue<float>(zoomScale);
-        hideSuggestions();
-    } else if (v.refersToSameSourceAs(patchWidth)) {
-        // limit canvas width to smallest object (11px)
-        patchWidth = jmax(11, getValue<int>(patchWidth));
-        if (auto cnv = patch.getPointer()) {
-            auto x1 = static_cast<float>(cnv->gl_screenx1);
-            auto y1 = static_cast<float>(cnv->gl_screeny1);
-            auto x2 = static_cast<float>(getValue<int>(patchWidth) + x1);
-            auto y2 = static_cast<float>(cnv->gl_screeny2);
-
-            char buf[MAXPDSTRING];
-            snprintf(buf, MAXPDSTRING - 1, ".x%lx", (unsigned long)cnv.get());
-            pd->sendMessage(buf, "setbounds", { x1, y1, x2, y2 });
-        }
-
-        patch.getPointer()->gl_screenx2 = getValue<int>(patchWidth) + patch.getPointer()->gl_screenx1;
-        repaint();
-    } else if (v.refersToSameSourceAs(patchHeight)) {
-        patchHeight = jmax(11, getValue<int>(patchHeight));
-        if (auto cnv = patch.getPointer()) {
-            auto x1 = static_cast<float>(cnv->gl_screenx1);
-            auto y1 = static_cast<float>(cnv->gl_screeny1);
-            auto x2 = static_cast<float>(cnv->gl_screenx2);
-            auto y2 = static_cast<float>(getValue<int>(patchHeight) + y1);
-
-            char buf[MAXPDSTRING];
-            snprintf(buf, MAXPDSTRING - 1, ".x%lx", (unsigned long)cnv.get());
-            pd->sendMessage(buf, "setbounds", { x1, y1, x2, y2 });
-        }
-        repaint();
-    }
-    // When lock changes
-    else if (v.refersToSameSourceAs(locked)) {
-        bool editMode = !getValue<bool>(v);
-
-        if (auto ptr = patch.getPointer()) {
-            char buf[MAXPDSTRING];
-            snprintf(buf, MAXPDSTRING - 1, ".x%lx", (unsigned long)ptr.get());
-            pd->sendMessage(buf, "editmode", { static_cast<float>(editMode) });
-        }
-
-        cancelConnectionCreation();
-        deselectAll();
-
-        // Makes sure no objects keep keyboard focus after locking/unlocking
-        if (isShowing() && isVisible())
-            grabKeyboardFocus();
-
-        editor->updateCommandStatus();
-        updateOverlays();
-        orderConnections();
-    } else if (v.refersToSameSourceAs(commandLocked)) {
-        updateOverlays();
-        repaint();
-    }
-    // Should only get called when the canvas isn't a real graph
-    else if (v.refersToSameSourceAs(presentationMode)) {
-        connectionLayer.setVisible(!getValue<bool>(presentationMode));
-        deselectAll();
-    } else if (v.refersToSameSourceAs(hideNameAndArgs)) {
-        if (!patch.getPointer())
-            return;
-
-        int hideText = getValue<bool>(hideNameAndArgs);
-        if (auto glist = patch.getPointer()) {
-            hideText = glist->gl_isgraph && hideText;
-            canvas_setgraph(glist.get(), glist->gl_isgraph + 2 * hideText, 0);
-        }
-
-        hideNameAndArgs = hideText;
-    } else if (v.refersToSameSourceAs(isGraphChild)) {
-        if (!patch.getPointer())
-            return;
-
-        int graphChild = getValue<bool>(isGraphChild);
-
-        if (auto glist = patch.getPointer()) {
-            canvas_setgraph(glist.get(), graphChild + 2 * (graphChild && glist->gl_hidetext), 0);
-        }
-
-        if (!graphChild) {
-            hideNameAndArgs = false;
-        }
-
-        if (graphChild && !isGraph) {
-            graphArea = std::make_unique<GraphArea>(this);
-            addAndMakeVisible(*graphArea);
-            graphArea->setAlwaysOnTop(true);
-            graphArea->updateBounds();
-        } else {
-            graphArea.reset(nullptr);
-        }
-
-        updateOverlays();
-        repaint();
-    } else if (v.refersToSameSourceAs(xRange)) {
-        if (auto glist = patch.getPointer()) {
-            glist->gl_x1 = static_cast<float>(xRange.getValue().getArray()->getReference(0));
-            glist->gl_x2 = static_cast<float>(xRange.getValue().getArray()->getReference(1));
-        }
-        updateDrawables();
-    } else if (v.refersToSameSourceAs(yRange)) {
-        if (auto glist = patch.getPointer()) {
-            glist->gl_y2 = static_cast<float>(yRange.getValue().getArray()->getReference(0));
-            glist->gl_y1 = static_cast<float>(yRange.getValue().getArray()->getReference(1));
-        }
-        updateDrawables();
-    }
-}
-
-void Canvas::orderConnections()
-{
-    // move connection layer to back when canvas is locked & connections behind is active
-    if (connectionsBehind) {
-        connectionLayer.toBack();
-    } else
-        objectLayer.toBack();
-
-    repaint();
-}
-
-void Canvas::showSuggestions(Object* object, TextEditor* textEditor)
-{
-    suggestor->createCalloutBox(object, textEditor);
-}
-void Canvas::hideSuggestions()
-{
-    suggestor->removeCalloutBox();
-}
-
-// Makes component selected
-void Canvas::setSelected(Component* component, bool shouldNowBeSelected, bool updateCommandStatus)
-{
-    if (!shouldNowBeSelected) {
-        selectedComponents.deselect(component);
-    } else {
-        selectedComponents.addToSelection(component);
-    }
-
-    if (updateCommandStatus) {
-        editor->updateCommandStatus();
-    }
-}
-
-SelectedItemSet<WeakReference<Component>>& Canvas::getLassoSelection()
-{
-    return selectedComponents;
-}
-
-bool Canvas::checkPanDragMode()
-{
-    auto panDragEnabled = panningModifierDown();
-    setPanDragMode(panDragEnabled);
-
-    return panDragEnabled;
-}
-
-bool Canvas::setPanDragMode(bool shouldPan)
-{
-    if (auto* v = dynamic_cast<CanvasViewport*>(viewport.get())) {
-        v->enableMousePanning(shouldPan);
-        return true;
-    }
-    return false;
-}
-
-bool Canvas::isPointOutsidePluginArea(Point<int> point)
-{
-    auto const borderWidth = getValue<float>(patchWidth);
-    auto const borderHeight = getValue<float>(patchHeight);
-    auto const halfSize = infiniteCanvasSize / 2;
-    auto const pos = Point<int>(halfSize, halfSize);
-
-    auto pluginBounds = Rectangle<int>(pos.x, pos.y, borderWidth, borderHeight);
-
-    return !pluginBounds.contains(point);
-}
-
-void Canvas::findLassoItemsInArea(Array<WeakReference<Component>>& itemsFound, Rectangle<int> const& area)
-{
-    auto const lassoBounds = area.withWidth(jmax(2, area.getWidth())).withHeight(jmax(2, area.getHeight()));
-
-    for (auto* object : objects) {
-        if (lassoBounds.intersects(object->getSelectableBounds())) {
-            itemsFound.add(object);
-        } else if (!ModifierKeys::getCurrentModifiers().isAnyModifierKeyDown()) {
-            setSelected(object, false, false);
-        }
-    }
-
-    auto anyModifiersDown = ModifierKeys::getCurrentModifiers().isAnyModifierKeyDown();
-    auto canSelectConnections = itemsFound.isEmpty() || anyModifiersDown;
-
-    for (auto& connection : connections) {
-        // If total bounds don't intersect, there can't be an intersection with the line
-        // This is cheaper than checking the path intersection, so do this first
-        if (!connection->getBounds().intersects(lassoBounds)) {
-            setSelected(connection, false, false);
-            continue;
-        }
-
-        // Check if path intersects with lasso
-        if (canSelectConnections && connection->intersects(lassoBounds.toFloat())) {
-            itemsFound.add(connection);
-        } else if (!anyModifiersDown) {
-            setSelected(connection, false, false);
-        }
-    }
-}
-
-ObjectParameters& Canvas::getInspectorParameters()
-{
-    return parameters;
-}
-
-bool Canvas::panningModifierDown()
-{
-#if JUCE_IOS
-    return OSUtils::ScrollTracker::isScrolling();
-#endif
-    auto& commandManager = editor->commandManager;
-    // check the command manager for the keycode that is assigned to pan drag key
-    auto panDragKeycode = commandManager.getKeyMappings()->getKeyPressesAssignedToCommand(CommandIDs::PanDragKey).getFirst().getKeyCode();
-
-    // get the current modifier keys, removing the left mouse button modifier (as that is what is needed to activate a pan drag with key down)
-    auto currentMods = ModifierKeys(ModifierKeys::getCurrentModifiers().getRawFlags() & ~ModifierKeys::leftButtonModifier);
-
-    bool isPanDragKeysActive = false;
-
-    if (KeyPress::isKeyCurrentlyDown(panDragKeycode)) {
-        // construct a fake keypress with the current pan drag keycode key, with current modifiers, to test if it matches the command id's code & mods
-        auto keyWithMod = KeyPress(panDragKeycode, currentMods, 0);
-        isPanDragKeysActive = commandManager.getKeyMappings()->containsMapping(CommandIDs::PanDragKey, keyWithMod);
-    }
-
-    return isPanDragKeysActive || ModifierKeys::getCurrentModifiers().isMiddleButtonDown();
-}
-
-void Canvas::receiveMessage(t_symbol* symbol, StackArray<pd::Atom, 8> const& atoms, int numAtoms)
-{
-    switch (hash(symbol->s_name)) {
-    case hash("sync"):
-    case hash("obj"):
-    case hash("msg"):
-    case hash("floatatom"):
-    case hash("listbox"):
-    case hash("symbolatom"):
-    case hash("text"):
-    case hash("graph"):
-    case hash("scalar"):
-    case hash("bng"):
-    case hash("toggle"):
-    case hash("vslider"):
-    case hash("hslider"):
-    case hash("hdial"):
-    case hash("vdial"):
-    case hash("hradio"):
-    case hash("vradio"):
-    case hash("vumeter"):
-    case hash("mycnv"):
-    case hash("numbox"):
-    case hash("connect"):
-    case hash("clear"):
-    case hash("cut"):
-    case hash("disconnect"): {
-        // This will trigger an asyncupdater, so it's thread-safe to do this here
-        synchronise();
-        break;
-    }
-    case hash("editmode"): {
-        if (numAtoms >= 1) {
-            int flag = atoms[0].getFloat();
-            if (flag % 2 == 0) {
-                locked = true;
-            } else {
-                locked = false;
-                presentationMode = false;
-            }
-        }
-        break;
-    }
-    case hash("setbounds"): {
-        if (numAtoms >= 4) {
-            auto width = atoms[2].getFloat() - atoms[0].getFloat();
-            auto height = atoms[3].getFloat() - atoms[1].getFloat();
-            setValueExcludingListener(patchWidth, width, this);
-            setValueExcludingListener(patchHeight, height, this);
-            repaint();
-        }
-
-        break;
-    }
-    case hash("coords"):
-    case hash("donecanvasdialog"): {
-        if (auto* cnv = editor->getCurrentCanvas()) {
-            cnv->synchronise();
-            cnv->synchroniseSplitCanvas();
-        }
-        break;
-    }
-    }
-}
-
-void Canvas::resized()
-{
-    connectionLayer.setBounds(getLocalBounds());
-    objectLayer.setBounds(getLocalBounds());
-}
-
-<<<<<<< HEAD
-void Canvas::setCrosshairOnObject(Object* obj)
-=======
-void Canvas::activateCanvasSearchHighlight(Object *obj)
->>>>>>> 59e33982
-{
-    canvasSearchHighlight.reset(std::make_unique<CanvasSearchHighlight>(this, obj).release());
-}
-
-void Canvas::removeCanvasSearchHighlight()
-{
-    if (canvasSearchHighlight)
-        canvasSearchHighlight.reset(nullptr);
-}
+/*
+ // Copyright (c) 2021-2022 Timothy Schoen
+ // For information on usage and redistribution, and for a DISCLAIMER OF ALL
+ // WARRANTIES, see the file, "LICENSE.txt," in this distribution.
+ */
+#include <juce_gui_basics/juce_gui_basics.h>
+#include "Utility/Config.h"
+#include "Utility/Fonts.h"
+
+#include "Sidebar/Sidebar.h"
+#include "Statusbar.h"
+#include "Canvas.h"
+#include "Object.h"
+#include "Connection.h"
+#include "PluginProcessor.h"
+#include "PluginEditor.h"
+#include "LookAndFeel.h"
+#include "Components/SuggestionComponent.h"
+#include "CanvasViewport.h"
+
+#include "Objects/ObjectBase.h"
+
+#include "Dialogs/Dialogs.h"
+#include "Components/GraphArea.h"
+#include "Components/CanvasBorderResizer.h"
+
+#include "Components/CanvasSearchHighlight.h"
+
+extern "C" {
+void canvas_setgraph(t_glist* x, int flag, int nogoprect);
+}
+
+Canvas::Canvas(PluginEditor* parent, pd::Patch::Ptr p, Component* parentGraph)
+    : NVGComponent(this)
+    , editor(parent)
+    , pd(parent->pd)
+    , refCountedPatch(p)
+    , patch(*p)
+    , canvasOrigin(Point<int>(infiniteCanvasSize / 2, infiniteCanvasSize / 2))
+    , graphArea(nullptr)
+    , pathUpdater(new ConnectionPathUpdater(this))
+    , globalMouseListener(this)
+{
+
+    addAndMakeVisible(objectLayer);
+    addAndMakeVisible(connectionLayer);
+
+    objectLayer.setInterceptsMouseClicks(false, true);
+    connectionLayer.setInterceptsMouseClicks(false, true);
+
+    if (auto patchPtr = patch.getPointer()) {
+        isGraphChild = glist_isgraph(patchPtr.get());
+    }
+
+    hideNameAndArgs = static_cast<bool>(patch.getPointer()->gl_hidetext);
+    xRange = VarArray { var(patch.getPointer()->gl_x1), var(patch.getPointer()->gl_x2) };
+    yRange = VarArray { var(patch.getPointer()->gl_y2), var(patch.getPointer()->gl_y1) };
+
+    pd->registerMessageListener(patch.getUncheckedPointer(), this);
+
+    isGraphChild.addListener(this);
+    hideNameAndArgs.addListener(this);
+    xRange.addListener(this);
+    yRange.addListener(this);
+
+    auto patchBounds = patch.getBounds();
+    patchWidth = patchBounds.getWidth();
+    patchHeight = patchBounds.getHeight();
+
+    patchWidth.addListener(this);
+    patchHeight.addListener(this);
+
+    globalMouseListener.globalMouseMove = [this](MouseEvent const& e) {
+        lastMouseX = e.x;
+        lastMouseY = e.y;
+    };
+    globalMouseListener.globalMouseDrag = [this](MouseEvent const& e) {
+        lastMouseX = e.x;
+        lastMouseY = e.y;
+    };
+
+    suggestor = std::make_unique<SuggestionComponent>();
+    canvasBorderResizer = std::make_unique<BorderResizer>(this);
+    canvasBorderResizer->onDrag = [this]() {
+        patchWidth = std::max(0, canvasBorderResizer->getBounds().getCentreX() - canvasOrigin.x);
+        patchHeight = std::max(0, canvasBorderResizer->getBounds().getCentreY() - canvasOrigin.y);
+    };
+
+    canvasBorderResizer->setCentrePosition(canvasOrigin.x + patchBounds.getWidth(), canvasOrigin.y + patchBounds.getHeight());
+    addAndMakeVisible(canvasBorderResizer.get());
+
+    // Check if canvas belongs to a graph
+    if (parentGraph) {
+        setLookAndFeel(&editor->getLookAndFeel());
+        parentGraph->addAndMakeVisible(this);
+        setInterceptsMouseClicks(false, true);
+        isGraph = true;
+    } else {
+        isGraph = false;
+    }
+    if (!isGraph) {
+        auto* canvasViewport = new CanvasViewport(editor, this);
+
+        canvasViewport->setViewedComponent(this, false);
+
+        canvasViewport->onScroll = [this]() {
+            if (suggestor) {
+                suggestor->updateBounds();
+            }
+            if (graphArea) {
+                graphArea->updateBounds();
+            }
+        };
+
+        canvasViewport->setScrollBarsShown(true, true, true, true);
+
+        viewport.reset(canvasViewport); // Owned by the tabbar, but doesn't exist for graph!
+        restoreViewportState();
+    }
+
+    commandLocked.referTo(pd->commandLocked);
+    commandLocked.addListener(this);
+
+    // init border for testing
+    propertyChanged("border", SettingsFile::getInstance()->getPropertyAsValue("border"));
+
+    // Add draggable border for setting graph position
+    if (getValue<bool>(isGraphChild) && !isGraph) {
+        graphArea = std::make_unique<GraphArea>(this);
+        addAndMakeVisible(*graphArea);
+        graphArea->setAlwaysOnTop(true);
+    }
+
+    setSize(infiniteCanvasSize, infiniteCanvasSize);
+
+    // initialize to default zoom
+    auto defaultZoom = SettingsFile::getInstance()->getPropertyAsValue("default_zoom");
+    zoomScale.setValue(getValue<float>(defaultZoom) / 100.0f);
+    zoomScale.addListener(this);
+
+    // Add lasso component
+    addAndMakeVisible(&lasso);
+    lasso.setAlwaysOnTop(true);
+
+    setWantsKeyboardFocus(true);
+
+    if (!isGraph) {
+        presentationMode.addListener(this);
+    } else {
+        presentationMode = false;
+    }
+    performSynchronise();
+
+    // Start in unlocked mode if the patch is empty
+    if (objects.isEmpty()) {
+        locked = false;
+        patch.getPointer()->gl_edit = false;
+    } else {
+        locked = !patch.getPointer()->gl_edit;
+    }
+
+    locked.addListener(this);
+
+    editor->addModifierKeyListener(this);
+
+    updateOverlays();
+    orderConnections();
+
+    parameters.addParamBool("Is graph", cGeneral, &isGraphChild, { "No", "Yes" }, 0);
+    parameters.addParamBool("Hide name and arguments", cGeneral, &hideNameAndArgs, { "No", "Yes" }, 0);
+    parameters.addParamRange("X range", cGeneral, &xRange, { 0.0f, 1.0f });
+    parameters.addParamRange("Y range", cGeneral, &yRange, { 1.0f, 0.0f });
+
+    auto onInteractionFn = [this](bool state) {
+        dimensionsAreBeingEdited = state;
+        repaint();
+    };
+
+    parameters.addParamInt("Width", cDimensions, &patchWidth, 527, onInteractionFn);
+    parameters.addParamInt("Height", cDimensions, &patchHeight, 327, onInteractionFn);
+
+    patch.setVisible(true);
+
+    lookAndFeelChanged();
+}
+
+Canvas::~Canvas()
+{
+    for (auto* object : objects) {
+        object->hideEditor();
+    }
+
+    saveViewportState();
+    zoomScale.removeListener(this);
+    editor->removeModifierKeyListener(this);
+    pd->unregisterMessageListener(patch.getUncheckedPointer(), this);
+}
+
+void Canvas::lookAndFeelChanged()
+{
+    // Canvas colours
+    auto& lnf = editor->getLookAndFeel();
+    canvasBackgroundColJuce = lnf.findColour(PlugDataColour::canvasBackgroundColourId);
+    canvasBackgroundCol = convertColour(canvasBackgroundColJuce);
+    canvasMarkingsColJuce = lnf.findColour(PlugDataColour::canvasDotsColourId).interpolatedWith(canvasBackgroundColJuce, 0.2f);
+    canvasMarkingsCol = convertColour(canvasMarkingsColJuce);
+    canvasTextColJuce = lnf.findColour(PlugDataColour::canvasTextColourId);
+
+    // Object colours
+    objectOutlineCol = convertColour(lnf.findColour(PlugDataColour::objectOutlineColourId));
+    outlineCol = convertColour(lnf.findColour(PlugDataColour::outlineColourId));
+    textObjectBackgroundCol = convertColour(lnf.findColour(PlugDataColour::textObjectBackgroundColourId));
+    ioletLockedCol = convertColour(canvasBackgroundColJuce.contrasting(0.5f));
+
+    commentTextCol = convertColour(lnf.findColour(PlugDataColour::commentTextColourId));
+
+    guiObjectInternalOutlineColJuce = lnf.findColour(PlugDataColour::guiObjectInternalOutlineColour);
+    guiObjectInternalOutlineCol = convertColour(guiObjectInternalOutlineColJuce);
+    guiObjectBackgroundColJuce = lnf.findColour(PlugDataColour::guiObjectBackgroundColourId);
+    guiObjectBackgroundCol = convertColour(guiObjectBackgroundColJuce);
+
+    auto selectedColJuce = lnf.findColour(PlugDataColour::objectSelectedOutlineColourId);
+    selectedOutlineCol = convertColour(selectedColJuce);
+    transparentObjectBackgroundCol = convertColour(canvasBackgroundColJuce.contrasting(0.35f).withAlpha(0.1f));
+    indexTextCol = convertColour(selectedColJuce.contrasting());
+
+    graphAreaCol = convertColour(lnf.findColour(PlugDataColour::graphAreaColourId));
+
+    // Lasso colours
+    lassoCol = convertColour(selectedColJuce.withAlpha(0.075f));
+    lassoOutlineCol = convertColour(canvasBackgroundColJuce.interpolatedWith(selectedColJuce, 0.65f));
+
+    // Presentation mode colors
+    auto presentationBackgroundColJuce = lnf.findColour(PlugDataColour::presentationBackgroundColourId);
+    presentationBackgroundCol = convertColour(presentationBackgroundColJuce);
+    presentationWindowOutlineCol = convertColour(presentationBackgroundColJuce.contrasting(0.3f));
+
+    // Connection / Iolet colours
+    auto dataColJuce = lnf.findColour(PlugDataColour::dataColourId);
+    dataCol = convertColour(dataColJuce);
+    auto sigColJuce = lnf.findColour(PlugDataColour::signalColourId);
+    sigCol = convertColour(sigColJuce);
+    auto gemColJuce = lnf.findColour(PlugDataColour::gemColourId);
+    gemCol = convertColour(gemColJuce);
+    auto baseColJuce = lnf.findColour(PlugDataColour::connectionColourId);
+    baseCol = convertColour(baseColJuce);
+
+    dataColBrighter = convertColour(dataColJuce.brighter());
+    sigColBrighter = convertColour(sigColJuce.brighter());
+    gemColBrigher = convertColour(gemColJuce.brighter());
+    baseColBrigher = convertColour(baseColJuce.brighter());
+}
+
+void Canvas::parentHierarchyChanged()
+{
+    // If the canvas has been added back into the editor, update the look and feel
+    // We need to do this because canvases are removed from the parent hierarchy when not visible
+    // TODO: consider setting a flag when look and feel actually changes, and read that here
+    if (getParentComponent()) {
+        sendLookAndFeelChange();
+    }
+}
+
+bool Canvas::updateFramebuffers(NVGcontext* nvg, Rectangle<int> invalidRegion)
+{
+    for (auto& object : objects) {
+        if (object->gui) {
+            object->gui->updateFramebuffers();
+        }
+    }
+
+    auto pixelScale = getRenderScale();
+    auto zoom = getValue<float>(zoomScale);
+
+    int const resizerLogicalSize = 9;
+    float const viewScale = pixelScale * zoom;
+    int const resizerBufferSize = resizerLogicalSize * viewScale;
+
+    if (resizeHandleImage.needsUpdate(resizerBufferSize, resizerBufferSize)) {
+        resizeHandleImage = NVGImage(nvg, resizerBufferSize, resizerBufferSize, [viewScale](Graphics& g) {
+            g.addTransform(AffineTransform::scale(viewScale, viewScale));
+            auto b = Rectangle<int>(0, 0, 9, 9);
+            // use the path with a hole in it to exclude the inner rounded rect from painting
+            Path outerArea;
+            outerArea.addRectangle(b);
+            outerArea.setUsingNonZeroWinding(false);
+
+            Path innerArea;
+            auto innerRect = b.translated(Object::margin / 2, Object::margin / 2);
+            innerArea.addRoundedRectangle(innerRect, Corners::objectCornerRadius);
+            outerArea.addPath(innerArea);
+            g.reduceClipRegion(outerArea);
+
+            g.setColour(Colours::white); // For alpha image colour isn't important
+            g.fillRoundedRectangle(0.0f, 0.0f, 9.0f, 9.0f, Corners::resizeHanleCornerRadius); }, NVGImage::AlphaImage);
+        editor->nvgSurface.invalidateAll();
+    }
+
+    auto gridLogicalSize = objectGrid.gridSize ? objectGrid.gridSize : 25;
+    auto gridSizeCommon = 300;
+    auto gridBufferSize = gridSizeCommon * pixelScale * zoom;
+
+    if (dotsLargeImage.needsUpdate(gridBufferSize, gridBufferSize) || lastObjectGridSize != gridLogicalSize) {
+        lastObjectGridSize = gridLogicalSize;
+
+        dotsLargeImage = NVGImage(nvg, gridBufferSize, gridBufferSize, [this, zoom, viewScale, gridLogicalSize, gridSizeCommon](Graphics& g) {
+            g.addTransform(AffineTransform::scale(viewScale, viewScale));
+            float const ellipseRadius = zoom < 1.0f ? jmap(zoom, 0.25f, 1.0f, 3.0f, 1.0f) : 1.0f;
+
+            int decim = 0;
+            switch (gridLogicalSize) {
+                case 5:
+                case 10:
+                    if (zoom < 1.0f) decim = 4;
+                    if (zoom < 0.5f) decim = 6;
+                    break;
+                case 15:
+                    if (zoom < 1.0f) decim = 4;
+                    if (zoom < 0.5f) decim = 8;
+                    break;
+                case 20:
+                case 25:
+                    if (zoom < 1.0f) decim = 3;
+                    if (zoom < 0.5f) decim = 6;
+                    break;
+                case 30:
+                    if (zoom < 1.0f) decim = 12;
+                    if (zoom < 0.5f) decim = 12;
+                    break;
+            }
+
+            auto majorDotColour = canvasMarkingsColJuce.withAlpha(std::min(zoom * 0.8f, 1.0f));
+
+            g.setColour(majorDotColour);
+            // Draw ellipses on the grid
+            for (int x = 0; x <= gridSizeCommon; x += gridLogicalSize)
+            {
+                for (int y = 0; y <= gridSizeCommon; y += gridLogicalSize)
+                {
+                    if (decim != 0) {
+                        if (x % decim && y % decim)
+                            continue;
+                        g.setColour(majorDotColour);
+                        if (x % decim == 0 && y % decim == 0)
+                            g.setColour(canvasMarkingsColJuce);
+                    }
+                    // Add half smallest dot offset so the dot isn't at the edge of the texture
+                    // We remove this when we position the texture on the canvas
+                    float centerX = static_cast<float>(x) + 2.5f;
+                    float centerY = static_cast<float>(y) + 2.5f;
+                    g.fillEllipse(centerX - ellipseRadius, centerY - ellipseRadius, ellipseRadius * 2.0f, ellipseRadius * 2.0f);
+                }
+            } }, NVGImage::RepeatImage, canvasBackgroundColJuce);
+        editor->nvgSurface.invalidateAll();
+    }
+
+    return true;
+}
+
+// Callback from canvasViewport to perform actual rendering
+void Canvas::performRender(NVGcontext* nvg, Rectangle<int> invalidRegion)
+{
+    auto const halfSize = infiniteCanvasSize / 2;
+    auto const zoom = getValue<float>(zoomScale);
+    bool isLocked = getValue<bool>(locked);
+    nvgSave(nvg);
+
+    // TODO: viewport is tested for almost all functions here, refactor it out so we don't test for it each time
+    if (viewport) {
+        nvgTranslate(nvg, -viewport->getViewPositionX(), -viewport->getViewPositionY());
+        nvgScale(nvg, zoom, zoom);
+        invalidRegion = invalidRegion.translated(viewport->getViewPositionX(), viewport->getViewPositionY());
+        invalidRegion /= zoom;
+    }
+
+    if (viewport && isLocked) {
+        nvgFillColor(nvg, canvasBackgroundCol);
+        nvgFillRect(nvg, invalidRegion.getX(), invalidRegion.getY(), invalidRegion.getWidth(), invalidRegion.getHeight());
+    }
+    if (viewport && !isLocked) {
+        nvgBeginPath(nvg);
+        nvgRect(nvg, 0, 0, infiniteCanvasSize, infiniteCanvasSize);
+
+        // Use least common multiple of grid sizes: 5,10,15,20,25,30 for texture size for now
+        // We repeat the texture on GPU, this is so the texture does not become too small for GPU processing
+        // There will be a best fit depending on CPU/GPU calcuations.
+        // But currently 300 works well on GPU.
+        auto gridSizeCommon = 300;
+        {
+            NVGScopedState scopedState(nvg);
+            // offset image texture by 2.5f so no dots are on the edge of the texture
+            nvgTranslate(nvg, canvasOrigin.x - 2.5f, canvasOrigin.x - 2.5f);
+
+            nvgFillPaint(nvg, nvgImagePattern(nvg, 0, 0, gridSizeCommon, gridSizeCommon, 0, dotsLargeImage.imageId, 1));
+            nvgFill(nvg);
+        }
+    }
+
+    auto drawBorder = [this, nvg, zoom](bool bg, bool fg) {
+        if (viewport && (showOrigin || showBorder) && !::getValue<bool>(presentationMode)) {
+            NVGScopedState scopedState(nvg);
+            nvgBeginPath(nvg);
+
+            auto const borderWidth = getValue<float>(patchWidth);
+            auto const borderHeight = getValue<float>(patchHeight);
+            auto const pos = Point<int>(halfSize, halfSize);
+
+            auto scaledStrokeSize = zoom < 1.0f ? jmap(zoom, 1.0f, 0.25f, 1.5f, 4.0f) : 1.5f;
+            if (zoom < 0.3f && getRenderScale() <= 1.0f)
+                scaledStrokeSize = jmap(zoom, 0.3f, 0.25f, 4.0f, 8.0f);
+
+            if (bg) {
+                nvgBeginPath(nvg);
+                nvgMoveTo(nvg, pos.x, pos.y);
+                nvgLineTo(nvg, pos.x, pos.y + (showOrigin ? halfSize : borderHeight));
+                nvgMoveTo(nvg, pos.x, pos.y);
+                nvgLineTo(nvg, pos.x + (showOrigin ? halfSize : borderWidth), pos.y);
+
+                if (showBorder) {
+                    nvgMoveTo(nvg, pos.x + borderWidth, pos.y);
+                    nvgLineTo(nvg, pos.x + borderWidth, pos.y + borderHeight);
+                    nvgLineTo(nvg, pos.x, pos.y + borderHeight);
+                }
+                nvgLineStyle(nvg, NVG_LINE_SOLID);
+                nvgStrokeColor(nvg, canvasBackgroundCol);
+                nvgStrokeWidth(nvg, 8.0f);
+                nvgStroke(nvg);
+
+                nvgFillColor(nvg, canvasBackgroundCol);
+                nvgFillRect(nvg, pos.x - 1.0f, pos.y - 1.0f, 2, 2);
+            }
+
+            nvgStrokeColor(nvg, canvasMarkingsCol);
+            nvgStrokeWidth(nvg, scaledStrokeSize);
+            nvgDashLength(nvg, 8.0f);
+            nvgLineStyle(nvg, NVG_LINE_DASHED);
+
+            if (fg) {
+                nvgBeginPath(nvg);
+                nvgMoveTo(nvg, pos.x, pos.y);
+                nvgLineTo(nvg, pos.x, pos.y + (showOrigin ? halfSize : borderHeight));
+                nvgStroke(nvg);
+                nvgBeginPath(nvg);
+                nvgMoveTo(nvg, pos.x, pos.y);
+                nvgLineTo(nvg, pos.x + (showOrigin ? halfSize : borderWidth), pos.y);
+                nvgStroke(nvg);
+
+                // Connect origin lines at {0, 0}
+                /*
+                nvgBeginPath(nvg);
+                nvgMoveTo(nvg, pos.x + 4.0f, pos.y);
+                nvgLineTo(nvg, pos.x, pos.y);
+                nvgLineTo(nvg, pos.x, pos.y + 4.0f);
+                nvgLineStyle(nvg, NVG_LINE_SOLID);
+                nvgStrokeWidth(nvg, 1.25f);
+                nvgStroke(nvg); */
+            }
+            if (showBorder && fg) {
+                nvgStrokeWidth(nvg, scaledStrokeSize);
+                nvgLineStyle(nvg, NVG_LINE_DASHED);
+                nvgBeginPath(nvg);
+                nvgMoveTo(nvg, pos.x + borderWidth, pos.y + borderHeight);
+                nvgLineTo(nvg, pos.x + borderWidth, pos.y);
+                nvgStroke(nvg);
+                nvgBeginPath(nvg);
+                nvgMoveTo(nvg, pos.x + borderWidth, pos.y + borderHeight);
+                nvgLineTo(nvg, pos.x, pos.y + borderHeight);
+                nvgStroke(nvg);
+
+                canvasBorderResizer->render(nvg);
+            }
+        }
+    };
+
+    if (!dimensionsAreBeingEdited)
+        drawBorder(true, true);
+    else
+        drawBorder(true, false);
+
+    // Render objects like [drawcurve], [fillcurve] etc. at the back
+    for (auto drawable : drawables) {
+        if (drawable) {
+            auto* component = dynamic_cast<Component*>(drawable.get());
+            if (invalidRegion.intersects(component->getBounds())) {
+                drawable->render(nvg);
+            }
+        }
+    }
+
+    if (::getValue<bool>(presentationMode) || isGraph) {
+        renderAllObjects(nvg, invalidRegion);
+        // render presentation mode as clipped 'virtual' plugin view
+        if (::getValue<bool>(presentationMode)) {
+            auto const borderWidth = getValue<float>(patchWidth);
+            auto const borderHeight = getValue<float>(patchHeight);
+            auto const pos = Point<int>(halfSize, halfSize);
+            auto const scale = getValue<float>(zoomScale);
+            auto const windowCorner = Corners::windowCornerRadius / scale;
+
+            NVGScopedState scopedState(nvg);
+
+            // background colour to crop outside of border area
+            nvgBeginPath(nvg);
+            nvgRect(nvg, 0, 0, infiniteCanvasSize, infiniteCanvasSize);
+            nvgPathWinding(nvg, NVG_HOLE);
+            nvgRoundedRect(nvg, pos.getX(), pos.getY(), borderWidth, borderHeight, windowCorner);
+            nvgFillColor(nvg, presentationBackgroundCol);
+            nvgFill(nvg);
+
+            // background drop shadow to simulate a virtual plugin
+            nvgBeginPath(nvg);
+            nvgRect(nvg, 0, 0, infiniteCanvasSize, infiniteCanvasSize);
+            nvgPathWinding(nvg, NVG_HOLE);
+            nvgRoundedRect(nvg, pos.getX(), pos.getY(), borderWidth, borderHeight, windowCorner);
+
+            int const shadowSize = 24 / scale;
+            auto borderArea = Rectangle<int>(0, 0, borderWidth, borderHeight).expanded(shadowSize);
+            if (presentationShadowImage.needsUpdate(borderArea.getWidth(), borderArea.getHeight())) {
+                presentationShadowImage = NVGImage(nvg, borderArea.getWidth(), borderArea.getHeight(), [borderArea, shadowSize, windowCorner](Graphics& g) {
+                    auto shadowPath = Path();
+                    shadowPath.addRoundedRectangle(borderArea.reduced(shadowSize).withPosition(shadowSize, shadowSize), windowCorner);
+                    StackShadow::renderDropShadow(0, g, shadowPath, Colours::white.withAlpha(0.3f), shadowSize, Point<int>(0, 2)); }, NVGImage::AlphaImage);
+            }
+            auto shadowImage = nvgImageAlphaPattern(nvg, pos.getX() - shadowSize, pos.getY() - shadowSize, borderArea.getWidth(), borderArea.getHeight(), 0, presentationShadowImage.getImageId(), convertColour(Colours::black));
+
+            nvgStrokeColor(nvg, presentationWindowOutlineCol);
+            nvgStrokeWidth(nvg, 0.5f / scale);
+            nvgFillPaint(nvg, shadowImage);
+            nvgFill(nvg);
+            nvgStroke(nvg);
+        }
+    }
+    // render connections infront or behind objects depending on lock mode or overlay setting
+    else {
+        if (connectionsBehind) {
+            renderAllConnections(nvg, invalidRegion);
+            renderAllObjects(nvg, invalidRegion);
+        } else {
+            renderAllObjects(nvg, invalidRegion);
+            renderAllConnections(nvg, invalidRegion);
+        }
+    }
+
+    for (auto* connection : connectionsBeingCreated) {
+        NVGScopedState scopedState(nvg);
+        connection->render(nvg);
+    }
+
+    if (graphArea) {
+        NVGScopedState scopedState(nvg);
+        nvgTranslate(nvg, graphArea->getX(), graphArea->getY());
+        graphArea->render(nvg);
+    }
+
+    objectGrid.render(nvg);
+
+    if (viewport && lasso.isVisible() && !lasso.getBounds().isEmpty()) {
+        auto lassoBounds = lasso.getBounds();
+        lassoBounds = lassoBounds.withSize(jmax(lasso.getWidth(), 2), jmax(lasso.getHeight(), 2));
+        nvgDrawRoundedRect(nvg, lassoBounds.getX(), lassoBounds.getY(), lassoBounds.getWidth(), lassoBounds.getHeight(), lassoCol, lassoOutlineCol, 0.0f);
+    }
+
+    suggestor->renderAutocompletion(nvg);
+
+    // Draw the search panel's selected object over all other objects
+    // Because objects can be underneath others
+    if (canvasSearchHighlight)
+        canvasSearchHighlight->render(nvg);
+
+    if (dimensionsAreBeingEdited)
+        drawBorder(false, true);
+
+    nvgRestore(nvg);
+
+    // Draw scrollbars
+    if (viewport) {
+        reinterpret_cast<CanvasViewport*>(viewport.get())->render(nvg);
+    }
+}
+
+float Canvas::getRenderScale() const
+{
+    return editor->nvgSurface.getRenderScale();
+}
+
+void Canvas::renderAllObjects(NVGcontext* nvg, Rectangle<int> area)
+{
+    for (auto* obj : objects) {
+        auto b = obj->getBounds();
+        {
+            NVGScopedState scopedState(nvg);
+            nvgTranslate(nvg, b.getX(), b.getY());
+            if (b.intersects(area) && obj->isVisible()) {
+                obj->render(nvg);
+            }
+        }
+
+        // Draw label in canvas coordinates
+        obj->renderLabel(nvg);
+    }
+}
+void Canvas::renderAllConnections(NVGcontext* nvg, Rectangle<int> area)
+{
+    if (!connectionLayer.isVisible())
+        return;
+
+    // TODO: Can we clean this up? We will want to have selected connections in-front,
+    //  and take precedence over non-selected for resize handles
+
+    SmallArray<Connection*> connectionsToDraw;
+    SmallArray<Connection*> connectionsToDrawSelected;
+    Connection* hovered = nullptr;
+
+    for (auto* connection : connections) {
+        NVGScopedState scopedState(nvg);
+        if (connection->intersectsRectangle(area) && connection->isVisible()) {
+            if (connection->isMouseHovering())
+                hovered = connection;
+            else if (!connection->isSelected())
+                connection->render(nvg);
+            else
+                connectionsToDrawSelected.add(connection);
+            if (showConnectionOrder) {
+                connectionsToDraw.add(connection);
+            }
+        }
+    }
+    // Draw all selected connections in front
+    if (connectionsToDrawSelected.not_empty()) {
+        for (auto* connection : connectionsToDrawSelected) {
+            NVGScopedState scopedState(nvg);
+            connection->render(nvg);
+        }
+    }
+
+    if (hovered) {
+        NVGScopedState scopedState(nvg);
+        hovered->render(nvg);
+    }
+
+    if (connectionsToDraw.not_empty()) {
+        for (auto* connection : connectionsToDraw) {
+            NVGScopedState scopedState(nvg);
+            connection->renderConnectionOrder(nvg);
+        }
+    }
+}
+
+void Canvas::propertyChanged(String const& name, var const& value)
+{
+    switch (hash(name)) {
+    case hash("grid_size"):
+        repaint();
+        break;
+    case hash("border"):
+        showBorder = static_cast<int>(value);
+        repaint();
+        break;
+    case hash("edit"):
+    case hash("lock"):
+    case hash("run"):
+    case hash("alt"):
+    case hash("alt_mode"): {
+        updateOverlays();
+        break;
+    }
+    }
+}
+
+bool Canvas::shouldShowObjectActivity()
+{
+    return showObjectActivity && !presentationMode.getValue() && !isGraph;
+}
+
+bool Canvas::shouldShowIndex()
+{
+    return showIndex && !presentationMode.getValue();
+}
+
+bool Canvas::shouldShowConnectionDirection()
+{
+    return showConnectionDirection;
+}
+
+bool Canvas::shouldShowConnectionActivity()
+{
+    return showConnectionActivity;
+}
+
+int Canvas::getOverlays() const
+{
+    int overlayState = 0;
+
+    auto overlaysTree = SettingsFile::getInstance()->getValueTree().getChildWithName("Overlays");
+
+    auto altModeEnabled = overlaysTree.getProperty("alt_mode");
+
+    if (!locked.getValue()) {
+        overlayState = overlaysTree.getProperty("edit");
+    }
+    if (locked.getValue() || commandLocked.getValue()) {
+        overlayState = overlaysTree.getProperty("lock");
+    }
+    if (presentationMode.getValue()) { // TODO: this no longer exists?
+        overlayState = overlaysTree.getProperty("run");
+    }
+    if (altModeEnabled) {
+        overlayState = overlaysTree.getProperty("alt");
+    }
+
+    return overlayState;
+}
+
+void Canvas::updateOverlays()
+{
+    int overlayState = getOverlays();
+
+    showBorder = overlayState & Border;
+    showOrigin = overlayState & Origin;
+    showConnectionOrder = overlayState & Order;
+    connectionsBehind = overlayState & Behind;
+    showObjectActivity = overlayState & ActivationState;
+    showIndex = overlayState & Index;
+    showConnectionDirection = overlayState & Direction;
+    showConnectionActivity = overlayState & ConnectionActivity;
+
+    set_plugdata_activity_enabled(showObjectActivity);
+    orderConnections();
+
+    repaint();
+}
+
+void Canvas::jumpToOrigin()
+{
+    if (viewport)
+        viewport->setViewPosition((canvasOrigin + Point<int>(1, 1)).transformedBy(getTransform()));
+}
+
+void Canvas::restoreViewportState()
+{
+    if (viewport) {
+        viewport->setViewPosition((patch.lastViewportPosition + canvasOrigin).transformedBy(getTransform()));
+        zoomScale.setValue(patch.lastViewportScale);
+        setTransform(AffineTransform().scaled(patch.lastViewportScale));
+    }
+}
+
+void Canvas::saveViewportState()
+{
+    if (viewport) {
+        patch.lastViewportPosition = viewport->getViewPosition().transformedBy(getTransform().inverted()) - canvasOrigin;
+        patch.lastViewportScale = getValue<float>(zoomScale);
+    }
+}
+
+void Canvas::zoomToFitAll()
+{
+    if (objects.isEmpty() || !viewport)
+        return;
+
+    auto scale = getValue<float>(zoomScale);
+
+    auto regionOfInterest = Rectangle<int>(canvasOrigin.x, canvasOrigin.y, 20, 20);
+
+    if (!presentationMode.getValue()) {
+        for (auto* object : objects) {
+            regionOfInterest = regionOfInterest.getUnion(object->getBounds().reduced(Object::margin));
+        }
+    }
+
+    // Add a bit of margin to make it nice
+    regionOfInterest = regionOfInterest.expanded(16);
+
+    auto viewArea = viewport->getViewArea() / scale;
+
+    auto roiHeight = static_cast<float>(regionOfInterest.getHeight());
+    auto roiWidth = static_cast<float>(regionOfInterest.getWidth());
+
+    auto scaleWidth = viewArea.getWidth() / roiWidth;
+    auto scaleHeight = viewArea.getHeight() / roiHeight;
+    scale = jmin(scaleWidth, scaleHeight);
+    scale = std::clamp(scale, 0.05f, 3.0f);
+
+    auto transform = getTransform();
+    transform = transform.scaled(scale);
+    setTransform(transform);
+
+    scale = std::sqrt(std::abs(transform.getDeterminant()));
+    zoomScale.setValue(scale);
+
+    auto viewportCentre = viewport->getViewArea().withZeroOrigin().getCentre();
+    auto newViewPos = regionOfInterest.transformedBy(getTransform()).getCentre() - viewportCentre;
+    viewport->setViewPosition(newViewPos);
+}
+
+void Canvas::tabChanged()
+{
+    patch.setCurrent();
+
+    synchronise();
+    updateDrawables();
+
+    for (auto* obj : objects) {
+        if (!obj->gui)
+            continue;
+
+        obj->gui->tabChanged();
+    }
+
+    editor->statusbar->updateZoomLevel();
+    editor->repaint(); // Make sure everything it up to date
+}
+
+void Canvas::save(std::function<void()> const& nestedCallback)
+{
+    Canvas* canvasToSave = this;
+    if (patch.isSubpatch()) {
+        for (auto& parentCanvas : editor->getCanvases()) {
+            if (patch.getRoot() == parentCanvas->patch.getPointer().get()) {
+                canvasToSave = parentCanvas;
+            }
+        }
+    }
+
+    if (canvasToSave->patch.getCurrentFile().existsAsFile()) {
+        canvasToSave->patch.savePatch();
+        SettingsFile::getInstance()->addToRecentlyOpened(canvasToSave->patch.getCurrentFile());
+        nestedCallback();
+        pd->titleChanged();
+    } else {
+        saveAs(nestedCallback);
+    }
+}
+
+void Canvas::saveAs(std::function<void()> const& nestedCallback)
+{
+    Dialogs::showSaveDialog([this, nestedCallback](URL resultURL) mutable {
+        auto result = resultURL.getLocalFile();
+        if (result.getFullPathName().isNotEmpty()) {
+            if (result.exists())
+                result.deleteFile();
+
+            if (!result.hasFileExtension("pd"))
+                result = result.getFullPathName() + ".pd";
+
+            patch.savePatch(resultURL);
+            SettingsFile::getInstance()->addToRecentlyOpened(result);
+            pd->titleChanged();
+        }
+
+        nestedCallback();
+    },
+        "*.pd", "Patch", this);
+}
+
+void Canvas::handleAsyncUpdate()
+{
+    performSynchronise();
+}
+
+void Canvas::synchronise()
+{
+    triggerAsyncUpdate();
+}
+
+void Canvas::synchroniseAllCanvases()
+{
+    for (auto* editorWindow : pd->getEditors()) {
+        for (auto* canvas : editorWindow->getTabComponent().getVisibleCanvases()) {
+            canvas->synchronise();
+        }
+    }
+}
+
+void Canvas::synchroniseSplitCanvas()
+{
+    for (auto* e : pd->getEditors()) {
+        for (auto* canvas : e->getTabComponent().getVisibleCanvases()) {
+            canvas->synchronise();
+        }
+    }
+}
+
+// Synchronise state with pure-data
+// Used for loading and for complicated actions like undo/redo
+void Canvas::performSynchronise()
+{
+    if (auto patchPtr = patch.getPointer()) {
+        patch.setCurrent();
+        pd->sendMessagesFromQueue();
+    } else {
+        return;
+    }
+
+    // Remove deleted connections
+    for (int n = connections.size() - 1; n >= 0; n--) {
+        if (!connections[n]->getPointer()) {
+            connections.remove(n);
+        }
+    }
+
+    // Remove deleted objects
+    for (int n = objects.size() - 1; n >= 0; n--) {
+        auto* object = objects[n];
+
+        // If the object is showing it's initial editor, meaning no object was assigned yet, allow it to exist without pointing to an object
+        if ((!object->getPointer() || patch.objectWasDeleted(object->getPointer())) && !object->isInitialEditorShown()) {
+            setSelected(object, false, false);
+            objects.remove(n);
+        }
+    }
+
+    // Check for connections that need to be remade because of invalid iolets
+    for (int n = connections.size() - 1; n >= 0; n--) {
+        if (!connections[n]->inlet || !connections[n]->outlet) {
+            connections.remove(n);
+        }
+    }
+
+    auto pdObjects = patch.getObjects();
+
+    for (auto object : pdObjects) {
+        auto* it = std::find_if(objects.begin(), objects.end(), [&object](Object const* b) { return b->getPointer() && b->getPointer() == object.getRawUnchecked<void>(); });
+        if (!object.isValid())
+            continue;
+
+        if (it == objects.end()) {
+            auto* newObject = objects.add(new Object(object, this));
+            newObject->toFront(false);
+
+            if (newObject->gui && newObject->gui->getLabel())
+                newObject->gui->getLabel()->toFront(false);
+        } else {
+            auto* object = *it;
+
+            // Check if number of inlets/outlets is correct
+            object->updateIolets();
+            object->updateBounds();
+
+            object->toFront(false);
+            if (object->gui && object->gui->getLabel())
+                object->gui->getLabel()->toFront(false);
+            if (object->gui)
+                object->gui->update();
+        }
+    }
+
+    // Make sure objects have the same order
+    std::sort(objects.begin(), objects.end(),
+        [&pdObjects](Object* first, Object* second) mutable {
+            return pdObjects.index_of(first->getPointer()) < pdObjects.index_of(second->getPointer());
+        });
+
+    auto pdConnections = patch.getConnections();
+
+    for (auto& connection : pdConnections) {
+        auto& [ptr, inno, inobj, outno, outobj] = connection;
+
+        Iolet *inlet = nullptr, *outlet = nullptr;
+
+        // Find the objects that this connection is connected to
+        for (auto* obj : objects) {
+            if (outobj && &outobj->te_g == obj->getPointer()) {
+
+                // Check if we have enough outlets, should never return false
+                if (isPositiveAndBelow(obj->numInputs + outno, obj->iolets.size())) {
+                    outlet = obj->iolets[obj->numInputs + outno];
+                } else {
+                    break;
+                }
+            }
+            if (inobj && &inobj->te_g == obj->getPointer()) {
+
+                // Check if we have enough inlets, should never return false
+                if (isPositiveAndBelow(inno, obj->iolets.size())) {
+                    inlet = obj->iolets[inno];
+                } else {
+                    break;
+                }
+            }
+        }
+
+        // This shouldn't be necessary, but just to be sure...
+        if (!inlet || !outlet) {
+            jassertfalse;
+            continue;
+        }
+
+        auto* it = std::find_if(connections.begin(), connections.end(),
+            [c_ptr = ptr](auto* c) {
+                return c_ptr == c->getPointer();
+            });
+
+        if (it == connections.end()) {
+            connections.add(new Connection(this, inlet, outlet, ptr));
+        } else {
+            auto& c = *(*it);
+
+            // This is necessary to make resorting a subpatchers iolets work
+            // And it can't hurt to check if the connection is valid anyway
+            if (c.inlet != inlet || c.outlet != outlet) {
+                int idx = connections.indexOf(*it);
+                connections.removeObject(*it);
+                connections.insert(idx, new Connection(this, inlet, outlet, ptr));
+            } else {
+                c.popPathState();
+            }
+        }
+    }
+
+    if (!isGraph) {
+        setTransform(AffineTransform().scaled(getValue<float>(zoomScale)));
+    }
+
+    if (graphArea)
+        graphArea->updateBounds();
+
+    editor->updateCommandStatus();
+    repaint();
+
+    needsSearchUpdate = true;
+
+    pd->updateObjectImplementations();
+}
+
+void Canvas::updateDrawables()
+{
+    for (auto* object : objects) {
+        if (object->gui) {
+            object->gui->updateDrawables();
+        }
+    }
+}
+
+void Canvas::shiftKeyChanged(bool isHeld)
+{
+    if (!isHeld)
+        return;
+
+    if (connectionsBeingCreated.size() == 1) {
+        Iolet* connectingOutlet = connectionsBeingCreated[0]->getIolet();
+        Iolet* targetInlet = nullptr;
+        for (auto& object : objects) {
+            for (auto* iolet : object->iolets) {
+                if (iolet->isTargeted && iolet != connectingOutlet) {
+                    targetInlet = iolet;
+                    break;
+                }
+            }
+        }
+
+        if (targetInlet) {
+            bool inverted = connectingOutlet->isInlet;
+            if (inverted)
+                std::swap(connectingOutlet, targetInlet);
+
+            if (auto x = patch.getPointer()) {
+                auto* outObj = connectingOutlet->object->getPointer();
+                auto* inObj = targetInlet->object->getPointer();
+                auto outletIndex = connectingOutlet->ioletIdx;
+                auto inletIndex = targetInlet->ioletIdx;
+
+                SmallArray<t_gobj*> selectedObjects;
+                for (auto* object : getSelectionOfType<Object>()) {
+                    if (auto* ptr = object->getPointer()) {
+                        selectedObjects.add(ptr);
+                    }
+                }
+
+                // If we autopatch from inlet to outlet with multiple selection, pure-data can't handle it
+                if (inverted && selectedObjects.size() > 1)
+                    return;
+
+                t_outconnect* connection = nullptr;
+                auto selectedConnections = getSelectionOfType<Connection>();
+                if (selectedConnections.size() == 1) {
+                    connection = selectedConnections[0]->getPointer();
+                }
+
+                pd::Interface::shiftAutopatch(x.get(), inObj, inletIndex, outObj, outletIndex, selectedObjects, connection);
+            }
+        }
+    }
+
+    synchronise();
+}
+
+void Canvas::commandKeyChanged(bool isHeld)
+{
+    commandLocked = isHeld;
+}
+
+void Canvas::middleMouseChanged(bool isHeld)
+{
+    checkPanDragMode();
+}
+
+void Canvas::altKeyChanged(bool isHeld)
+{
+    SettingsFile::getInstance()->getValueTree().getChildWithName("Overlays").setProperty("alt_mode", isHeld, nullptr);
+}
+
+void Canvas::mouseDown(MouseEvent const& e)
+{
+    if (isGraph)
+        return;
+
+    PopupMenu::dismissAllActiveMenus();
+
+    if (checkPanDragMode())
+        return;
+
+    auto* source = e.originalComponent;
+
+    // Left-click
+    if (!e.mods.isRightButtonDown()) {
+
+        if (source == this) {
+            dragState.duplicateOffset = { 0, 0 };
+            dragState.lastDuplicateOffset = { 0, 0 };
+            dragState.wasDuplicated = false;
+            cancelConnectionCreation();
+
+            if (e.mods.isCommandDown()) {
+                // Lock if cmd + click on canvas
+                deselectAll();
+
+                presentationMode.setValue(false);
+
+                // when command + click on canvas, swap between locked / edit mode
+                locked.setValue(!locked.getValue());
+                locked.getValueSource().sendChangeMessage(true);
+
+                updateOverlays();
+            }
+            if (!e.mods.isShiftDown()) {
+                deselectAll();
+            }
+
+            if (!(e.source.isTouch() && e.source.getIndex() != 0) && !getValue<bool>(locked)) {
+                lasso.beginLasso(e.getEventRelativeTo(this), this);
+                isDraggingLasso = true;
+            }
+        }
+
+        // Update selected object in sidebar when we click a object
+        if (source && source->findParentComponentOfClass<Object>()) {
+            updateSidebarSelection();
+        }
+
+        editor->updateCommandStatus();
+    }
+    // Right click
+    else {
+        Dialogs::showCanvasRightClickMenu(this, source, e.getScreenPosition());
+    }
+}
+
+bool Canvas::hitTest(int x, int y)
+{
+    // allow panning to happen anywhere, even when in presentation mode
+    if (panningModifierDown())
+        return true;
+
+    // disregard mouse drag if outside of patch
+    if (::getValue<bool>(presentationMode)) {
+        if (isPointOutsidePluginArea(Point<int>(x, y)))
+            return false;
+    }
+    return true;
+}
+
+void Canvas::mouseDrag(MouseEvent const& e)
+{
+    if (canvasRateReducer.tooFast() || panningModifierDown())
+        return;
+
+    if (connectingWithDrag) {
+        for (auto* obj : objects) {
+            for (auto* iolet : obj->iolets) {
+                iolet->mouseDrag(e.getEventRelativeTo(iolet));
+            }
+        }
+    }
+
+    bool objectIsBeingEdited = ObjectBase::isBeingEdited();
+
+    // Ignore on graphs or when locked
+    if ((isGraph || locked == var(true) || commandLocked == var(true)) && !objectIsBeingEdited) {
+        bool hasToggled = false;
+
+        // Behaviour for dragging over toggles, bang and radiogroup to toggle them
+        for (auto* object : objects) {
+            if (!object->getBounds().contains(e.getEventRelativeTo(this).getPosition()) || !object->gui)
+                continue;
+
+            if (auto* obj = object->gui.get()) {
+                obj->toggleObject(e.getEventRelativeTo(obj).getPosition());
+                hasToggled = true;
+                break;
+            }
+        }
+
+        if (!hasToggled) {
+            for (auto* object : objects) {
+                if (auto* obj = object->gui.get()) {
+                    obj->untoggleObject();
+                }
+            }
+        }
+
+        return;
+    }
+
+    auto viewportEvent = e.getEventRelativeTo(viewport.get());
+    if (viewport && !ObjectBase::isBeingEdited() && autoscroll(viewportEvent)) {
+        beginDragAutoRepeat(25);
+    }
+
+    // Drag lasso
+    if (!(e.source.isTouch() && e.source.getIndex() != 0)) {
+        lasso.dragLasso(e);
+        lasso.setBounds(lasso.getBounds().withWidth(jmax(2, lasso.getWidth())).withHeight(jmax(2, lasso.getHeight())));
+    }
+}
+
+bool Canvas::autoscroll(MouseEvent const& e)
+{
+    if (!viewport)
+        return false;
+
+    auto x = viewport->getViewPositionX();
+    auto y = viewport->getViewPositionY();
+    auto oldY = y;
+    auto oldX = x;
+
+    auto pos = e.getPosition();
+
+    if (pos.x > viewport->getWidth()) {
+        x += std::clamp((pos.x - viewport->getWidth()) / 6, 1, 14);
+    } else if (pos.x < 0) {
+        x -= std::clamp(-pos.x / 6, 1, 14);
+    }
+    if (pos.y > viewport->getHeight()) {
+        y += std::clamp((pos.y - viewport->getHeight()) / 6, 1, 14);
+    } else if (pos.y < 0) {
+        y -= std::clamp(-pos.y / 6, 1, 14);
+    }
+
+    if (x != oldX || y != oldY) {
+        viewport->setViewPosition(x, y);
+        return true;
+    }
+
+    return false;
+}
+
+void Canvas::mouseUp(MouseEvent const& e)
+{
+    setPanDragMode(false);
+    setMouseCursor(MouseCursor::NormalCursor);
+
+    connectionCancelled = false;
+
+    // Double-click canvas to create new object
+    if (e.mods.isLeftButtonDown() && (e.getNumberOfClicks() == 2) && (e.originalComponent == this) && !isGraph && !getValue<bool>(locked)) {
+        auto newObject = new Object(this, "", e.getPosition());
+        objects.add(newObject);
+        deselectAll();
+        setSelected(objects[objects.size() - 1], true); // Select newly created object
+    }
+
+    // Make sure the drag-over toggle action is ended
+    if (!isDraggingLasso) {
+        for (auto* object : objects) {
+            if (auto* obj = object->gui.get()) {
+                obj->untoggleObject();
+            }
+        }
+    }
+
+    updateSidebarSelection();
+
+    editor->updateCommandStatus();
+
+    lasso.endLasso();
+    isDraggingLasso = false;
+    for (auto* object : objects)
+        object->originalBounds = Rectangle<int>(0, 0, 0, 0);
+
+    // TODO: this is a hack, find a better solution
+    if (connectingWithDrag) {
+        for (auto* obj : objects) {
+            for (auto* iolet : obj->iolets) {
+                auto relativeEvent = e.getEventRelativeTo(this);
+                if (iolet->getCanvasBounds().expanded(20).contains(relativeEvent.getPosition())) {
+                    iolet->mouseUp(relativeEvent);
+                }
+            }
+        }
+    }
+}
+
+void Canvas::updateSidebarSelection()
+{
+    auto lassoSelection = getSelectionOfType<Object>();
+
+    if (lassoSelection.size() > 0) {
+        SmallArray<ObjectParameters, 6> allParameters;
+        for (auto* object : lassoSelection) {
+            if (!object->gui)
+                continue;
+            auto parameters = object->gui ? object->gui->getParameters() : ObjectParameters();
+            auto showOnSelect = object->gui && object->gui->showParametersWhenSelected();
+            if (showOnSelect) {
+                allParameters.add(parameters);
+            }
+        }
+
+        if (allParameters.not_empty() || editor->sidebar->isPinned()) {
+            String objectName = "(" + String(lassoSelection.size()) + " selected)";
+            if (lassoSelection.size() == 1 && lassoSelection.front()) {
+                objectName = lassoSelection.back()->getType(false);
+            }
+
+            editor->sidebar->showParameters(objectName, allParameters);
+        } else {
+            editor->sidebar->hideParameters();
+        }
+    } else {
+        editor->sidebar->hideParameters();
+    }
+}
+
+bool Canvas::keyPressed(KeyPress const& key)
+{
+    if (editor->getCurrentCanvas() != this || isGraph)
+        return false;
+
+    int keycode = key.getKeyCode();
+
+    auto moveSelection = [this](int x, int y) {
+        auto objects = getSelectionOfType<Object>();
+        if (objects.empty())
+            return false;
+
+        SmallArray<t_gobj*> pdObjects;
+        for (auto* object : objects) {
+            if (auto* ptr = object->getPointer()) {
+                pdObjects.add(ptr);
+            }
+        }
+
+        patch.moveObjects(pdObjects, x, y);
+
+        // Update object bounds and store the total bounds of the selection
+        auto totalBounds = Rectangle<int>();
+        for (auto* object : objects) {
+            object->updateBounds();
+            totalBounds = totalBounds.getUnion(object->getBounds());
+        }
+
+        // TODO: consider calculating the totalBounds with object->getBounds().reduced(Object::margin)
+        // then adding viewport padding in screen pixels so it's consistent regardless of scale
+        auto scale = ::getValue<float>(zoomScale);
+        auto viewportPadding = 10;
+
+        auto viewX = viewport->getViewPositionX() / scale;
+        auto viewY = viewport->getViewPositionY() / scale;
+        auto viewWidth = (viewport->getWidth() - viewportPadding) / scale;
+        auto viewHeight = (viewport->getHeight() - viewportPadding) / scale;
+        if (x < 0 && totalBounds.getX() < viewX) {
+            viewX = totalBounds.getX();
+        } else if (totalBounds.getRight() > viewX + viewWidth) {
+            viewX = totalBounds.getRight() - viewWidth;
+        }
+        if (y < 0 && totalBounds.getY() < viewY) {
+            viewY = totalBounds.getY();
+        } else if (totalBounds.getBottom() > viewY + viewHeight) {
+            viewY = totalBounds.getBottom() - viewHeight;
+        }
+        viewport->setViewPosition(viewX * scale, viewY * scale);
+        return true;
+    };
+
+    // Cancel connections being created by ESC key
+    if (keycode == KeyPress::escapeKey && !connectionsBeingCreated.isEmpty()) {
+        cancelConnectionCreation();
+        return true;
+    }
+
+    // Move objects with arrow keys
+    int moveDistance = objectGrid.gridSize;
+    if (key.getModifiers().isShiftDown()) {
+        moveDistance = 1;
+    } else if (key.getModifiers().isCommandDown()) {
+        moveDistance *= 4;
+    }
+
+    if (keycode == KeyPress::leftKey) {
+        moveSelection(-moveDistance, 0);
+        return false;
+    }
+    if (keycode == KeyPress::rightKey) {
+        moveSelection(moveDistance, 0);
+        return false;
+    }
+    if (keycode == KeyPress::upKey) {
+        moveSelection(0, -moveDistance);
+        return false;
+    }
+    if (keycode == KeyPress::downKey) {
+        moveSelection(0, moveDistance);
+        return false;
+    }
+    if (keycode == KeyPress::tabKey) {
+        cycleSelection();
+        return false;
+    }
+
+    return false;
+}
+
+void Canvas::deselectAll()
+{
+    selectedComponents.deselectAll();
+
+    editor->sidebar->hideParameters();
+}
+
+void Canvas::hideAllActiveEditors()
+{
+    for (auto* object : objects) {
+        object->hideEditor();
+    }
+}
+
+void Canvas::copySelection()
+{
+    // Tell pd to select all objects that are currently selected
+    SmallArray<t_gobj*> objects;
+    for (auto* object : getSelectionOfType<Object>()) {
+        if (auto* ptr = object->getPointer()) {
+            objects.add(ptr);
+        }
+    }
+
+    // Tell pd to copy
+    patch.copy(objects);
+    patch.deselectAll();
+}
+
+void Canvas::focusGained(FocusChangeType cause)
+{
+    pd->openedEditors.move(pd->openedEditors.indexOf(editor), 0);
+
+    pd->enqueueFunctionAsync([_this = SafePointer(this), this, hasFocus = static_cast<float>(hasKeyboardFocus(true))]() {
+        if (!_this)
+            return;
+        auto* glist = patch.getPointer().get();
+        if (!glist)
+            return;
+
+        // canvas.active listener
+        char buf[MAXPDSTRING];
+        snprintf(buf, MAXPDSTRING - 1, ".x%lx.c", (unsigned long)glist);
+        pd->sendMessage("#active_gui", "_focus", { pd::Atom(pd->generateSymbol(buf)), hasFocus });
+
+        // cyclone focus listeners
+        pd->sendMessage("#hammergui", "_focus", { pd::Atom(pd->generateSymbol(buf)), hasFocus });
+    });
+}
+
+void Canvas::focusLost(FocusChangeType cause)
+{
+    pd->enqueueFunctionAsync([_this = SafePointer(this), this, focused = hasKeyboardFocus(true)]() {
+        if (!_this)
+            return;
+        auto* glist = patch.getPointer().get();
+        if (!glist)
+            return;
+
+        // canvas.active listener
+        char buf[MAXPDSTRING];
+        snprintf(buf, MAXPDSTRING - 1, ".x%lx.c", (unsigned long)glist);
+        pd->sendMessage("#active_gui", "_focus", { pd->generateSymbol(buf), static_cast<float>(focused) });
+
+        if (!_this)
+            return;
+        // cyclone focus listeners
+        pd->sendMessage("#hammergui", "_focus", { pd->generateSymbol(buf), static_cast<float>(focused) });
+    });
+}
+
+void Canvas::dragAndDropPaste(String const& patchString, Point<int> mousePos, int patchWidth, int patchHeight, String name)
+{
+    locked = false;
+    presentationMode = false;
+
+    // force the valueChanged to run, and wait for them to return
+    locked.getValueSource().sendChangeMessage(true);
+    presentationMode.getValueSource().sendChangeMessage(true);
+
+    MessageManager::callAsync([_this = SafePointer(this)]() {
+        if (_this)
+            _this->grabKeyboardFocus();
+    });
+
+    auto undoText = String("Add object");
+    if (name.isNotEmpty())
+        undoText = String("Add " + name.toLowerCase());
+
+    patch.startUndoSequence(undoText);
+
+    auto patchSize = Point<int>(patchWidth, patchHeight);
+    String translatedObjects = pd::Patch::translatePatchAsString(patchString, mousePos - (patchSize / 2.0f));
+
+    if (auto patchPtr = patch.getPointer()) {
+        pd::Interface::paste(patchPtr.get(), translatedObjects.toRawUTF8());
+    }
+
+    deselectAll();
+
+    // Load state from pd
+    performSynchronise();
+
+    patch.setCurrent();
+
+    SmallArray<t_gobj*> pastedObjects;
+
+    auto* patchPtr = patch.getPointer().get();
+    if (!patchPtr)
+        return;
+
+    pd->lockAudioThread();
+    for (auto* object : objects) {
+        auto* objectPtr = static_cast<t_gobj*>(object->getPointer());
+        if (objectPtr && glist_isselected(patchPtr, objectPtr)) {
+            setSelected(object, true);
+            pastedObjects.emplace_back(objectPtr);
+        }
+    }
+    pd->unlockAudioThread();
+
+    patch.deselectAll();
+    pastedObjects.clear();
+    patch.endUndoSequence(undoText);
+
+    updateSidebarSelection();
+}
+
+void Canvas::pasteSelection()
+{
+    patch.startUndoSequence("Paste object/s");
+
+    // Paste at mousePos, adds padding if pasted the same place
+    auto mousePosition = getMouseXYRelative() - canvasOrigin;
+    if (mousePosition == pastedPosition) {
+        pastedPadding.addXY(10, 10);
+    } else {
+        pastedPadding.setXY(-10, -10);
+    }
+    pastedPosition = mousePosition;
+
+    // Tell pd to paste with offset applied to the clipboard string
+    patch.paste(Point<int>(pastedPosition.x + pastedPadding.x, pastedPosition.y + pastedPadding.y));
+
+    deselectAll();
+
+    // Load state from pd
+    performSynchronise();
+
+    patch.setCurrent();
+
+    SmallArray<t_gobj*> pastedObjects;
+
+    auto* patchPtr = patch.getPointer().get();
+    if (!patchPtr)
+        return;
+
+    pd->lockAudioThread();
+    for (auto* object : objects) {
+        auto* objectPtr = static_cast<t_gobj*>(object->getPointer());
+        if (objectPtr && glist_isselected(patchPtr, objectPtr)) {
+            setSelected(object, true);
+            pastedObjects.emplace_back(objectPtr);
+        }
+    }
+    pd->unlockAudioThread();
+
+    patch.deselectAll();
+    pastedObjects.clear();
+    patch.endUndoSequence("Paste object/s");
+
+    updateSidebarSelection();
+}
+
+void Canvas::duplicateSelection()
+{
+    auto selection = getSelectionOfType<Object>();
+
+    patch.startUndoSequence("Duplicate object/s");
+
+    SmallArray<t_gobj*> objectsToDuplicate;
+    for (auto* object : selection) {
+        if (auto* ptr = object->getPointer()) {
+            objectsToDuplicate.add(ptr);
+        }
+    }
+
+    // If absolute grid is enabled, snap duplication to grid
+    if (dragState.duplicateOffset.isOrigin() && SettingsFile::getInstance()->getProperty<bool>("grid_enabled") && (SettingsFile::getInstance()->getProperty<int>("grid_type") & 1)) {
+        dragState.duplicateOffset = { objectGrid.gridSize - 10, objectGrid.gridSize - 10 };
+    }
+
+    // If we previously duplicated and dragged before, and then drag again, the new offset should be relative
+    // to the offset we already applied with the previous drag
+    if (dragState.lastDuplicateOffset != dragState.duplicateOffset) {
+        dragState.duplicateOffset += dragState.lastDuplicateOffset;
+    }
+
+    dragState.lastDuplicateOffset = dragState.duplicateOffset;
+
+    t_outconnect* connection = nullptr;
+    auto selectedConnections = getSelectionOfType<Connection>();
+    SafePointer<Connection> connectionSelectedOriginally = nullptr;
+    if (selectedConnections.size() == 1) {
+        connectionSelectedOriginally = selectedConnections[0];
+        connection = selectedConnections[0]->getPointer();
+    }
+
+    // Tell pd to duplicate
+    patch.duplicate(objectsToDuplicate, connection);
+
+    deselectAll();
+
+    // Load state from pd immediately
+    performSynchronise();
+
+    auto* patchPtr = patch.getPointer().get();
+    if (!patchPtr)
+        return;
+
+    // Store the duplicated objects for later selection
+    SmallArray<Object*> duplicated;
+    for (auto* object : objects) {
+        auto* objectPtr = static_cast<t_gobj*>(object->getPointer());
+        if (objectPtr && glist_isselected(patchPtr, objectPtr)) {
+            duplicated.add(object);
+        }
+    }
+
+    // Move duplicated objects if they overlap exisisting objects
+    SmallArray<t_gobj*> moveObjects;
+    for (auto* dup : duplicated) {
+        moveObjects.add(dup->getPointer());
+    }
+
+    patch.moveObjects(moveObjects, dragState.duplicateOffset.x, dragState.duplicateOffset.y);
+
+    for (auto* object : objects) {
+        object->updateBounds();
+    }
+
+    // Select the newly duplicated objects, and calculate new viewport position
+    Rectangle<int> selectionBounds;
+    for (auto* obj : duplicated) {
+        setSelected(obj, true);
+        selectionBounds = selectionBounds.getUnion(obj->getBounds());
+    }
+
+    selectionBounds = selectionBounds.transformedBy(getTransform());
+
+    // Adjust the viewport position to ensure the duplicated objects are visible
+    auto viewportPos = viewport->getViewPosition();
+    auto viewWidth = viewport->getWidth();
+    auto viewHeight = viewport->getHeight();
+    if (!selectionBounds.isEmpty()) {
+        int deltaX = 0, deltaY = 0;
+
+        if (selectionBounds.getRight() > viewportPos.getX() + viewWidth) {
+            deltaX = selectionBounds.getRight() - (viewportPos.getX() + viewWidth);
+        } else if (selectionBounds.getX() < viewportPos.getX()) {
+            deltaX = selectionBounds.getX() - viewportPos.getX();
+        }
+
+        if (selectionBounds.getBottom() > viewportPos.getY() + viewHeight) {
+            deltaY = selectionBounds.getBottom() - (viewportPos.getY() + viewHeight);
+        } else if (selectionBounds.getY() < viewportPos.getY()) {
+            deltaY = selectionBounds.getY() - viewportPos.getY();
+        }
+
+        // Set the new viewport position
+        viewport->setViewPosition(viewportPos + Point<int>(deltaX, deltaY));
+    }
+
+    dragState.wasDuplicated = true;
+
+    patch.endUndoSequence("Duplicate object/s");
+    patch.deselectAll();
+
+    if (connectionSelectedOriginally) {
+        setSelected(connectionSelectedOriginally.getComponent(), true);
+    }
+}
+
+void Canvas::removeSelection()
+{
+    patch.startUndoSequence("Remove object/s");
+    // Make sure object isn't selected and stop updating gui
+    editor->sidebar->hideParameters();
+
+    // Find selected objects and make them selected in pd
+    SmallArray<t_gobj*> objects;
+    for (auto* object : getSelectionOfType<Object>()) {
+        if (auto* ptr = object->getPointer()) {
+            objects.add(ptr);
+        }
+    }
+
+    auto wasDeleted = [&objects](t_gobj* ptr) {
+        return objects.contains(ptr);
+    };
+
+    // remove selection
+    patch.removeObjects(objects);
+
+    // Remove connection afterwards and make sure they aren't already deleted
+    for (auto* con : connections) {
+        if (con->isSelected()) {
+            auto* outPtr = con->outobj->getPointer();
+            auto* inPtr = con->inobj->getPointer();
+            auto* checkedOutPtr = pd::Interface::checkObject(outPtr);
+            auto* checkedInPtr = pd::Interface::checkObject(inPtr);
+            if (checkedOutPtr && checkedInPtr && (!(wasDeleted(outPtr) || wasDeleted(inPtr)))) {
+                patch.removeConnection(checkedOutPtr, con->outIdx, checkedInPtr, con->inIdx, con->getPathState());
+            }
+        }
+    }
+
+    patch.finishRemove(); // Makes sure that the extra removed connections will be grouped in the same undo action
+
+    deselectAll();
+
+    // Load state from pd
+    synchronise();
+    handleUpdateNowIfNeeded();
+
+    patch.endUndoSequence("Remove object/s");
+
+    patch.deselectAll();
+
+    synchroniseSplitCanvas();
+}
+
+void Canvas::removeSelectedConnections()
+{
+    patch.startUndoSequence("Remove connection/s");
+
+    for (auto* con : connections) {
+        if (con->isSelected()) {
+            auto* checkedOutPtr = pd::Interface::checkObject(con->outobj->getPointer());
+            auto* checkedInPtr = pd::Interface::checkObject(con->inobj->getPointer());
+            if (!checkedInPtr || !checkedOutPtr)
+                continue;
+
+            patch.removeConnection(checkedOutPtr, con->outIdx, checkedInPtr, con->inIdx, con->getPathState());
+        }
+    }
+
+    patch.endUndoSequence("Remove connection/s");
+
+    // Load state from pd
+    synchronise();
+    handleUpdateNowIfNeeded();
+
+    synchroniseSplitCanvas();
+}
+
+void Canvas::cycleSelection()
+{
+    if (connectionsBeingCreated.size() == 1) {
+        connectionsBeingCreated[0]->toNextIolet();
+        return;
+    }
+    // Get the selected objects
+    auto selectedObjects = getSelectionOfType<Object>();
+
+    if (selectedObjects.size() == 1) {
+        // Find the index of the currently selected object
+        auto currentIdx = objects.indexOf(selectedObjects[0]);
+        setSelected(selectedObjects[0], false);
+
+        // Calculate the next index (wrap around if at the end)
+        auto nextIdx = (currentIdx + 1) % objects.size();
+        setSelected(objects[nextIdx], true);
+
+        return;
+    }
+
+    // Get the selected connections if no objects are selected
+    auto selectedConnections = getSelectionOfType<Connection>();
+
+    if (selectedConnections.size() == 1) {
+        // Find the index of the currently selected connection
+        auto currentIdx = connections.indexOf(selectedConnections[0]);
+        setSelected(selectedConnections[0], false);
+
+        // Calculate the next index (wrap around if at the end)
+        auto nextIdx = (currentIdx + 1) % connections.size();
+        setSelected(connections[nextIdx], true);
+    }
+}
+
+void Canvas::tidySelection()
+{
+    SmallArray<t_gobj*> selectedObjects;
+    for (auto* object : getSelectionOfType<Object>()) {
+        if (auto* ptr = object->getPointer()) {
+            selectedObjects.add(ptr);
+        }
+    }
+
+    if (auto patchPtr = patch.getPointer()) {
+        pd::Interface::tidy(patchPtr.get(), selectedObjects);
+    }
+
+    synchronise();
+}
+
+void Canvas::triggerizeSelection()
+{
+    SmallArray<t_gobj*> selectedObjects;
+    for (auto* object : getSelectionOfType<Object>()) {
+        if (auto* ptr = object->getPointer()) {
+            selectedObjects.add(ptr);
+        }
+    }
+
+    t_outconnect* connection = nullptr;
+    auto selectedConnections = getSelectionOfType<Connection>();
+    if (selectedConnections.size() == 1) {
+        connection = selectedConnections[0]->getPointer();
+    }
+
+    t_gobj* triggerizedObject = nullptr;
+    if (auto patchPtr = patch.getPointer()) {
+        triggerizedObject = pd::Interface::triggerize(patchPtr.get(), selectedObjects, connection);
+    }
+
+    performSynchronise();
+
+    if (triggerizedObject) {
+        for (auto* object : objects) {
+            if (object->getPointer() == triggerizedObject) {
+                setSelected(object, true);
+                object->showEditor();
+                hideSuggestions();
+            }
+        }
+    }
+}
+
+void Canvas::encapsulateSelection()
+{
+    auto selectedObjects = getSelectionOfType<Object>();
+
+    // Sort by index in pd patch
+    selectedObjects.sort([this](auto const* a, auto const* b) -> bool {
+        return objects.indexOf(a) < objects.indexOf(b);
+    });
+
+    // If two connections have the same target inlet/outlet, we only need 1 [inlet/outlet] object
+    auto usedIolets = SmallArray<Iolet*>();
+    auto targetIolets = std::map<Iolet*, SmallArray<Iolet*>>();
+
+    auto newInternalConnections = String();
+    auto newExternalConnections = std::map<int, SmallArray<Iolet*>>();
+
+    // First, find all the incoming and outgoing connections
+    for (auto* connection : connections) {
+        if (selectedObjects.contains(connection->inobj.get()) && !selectedObjects.contains(connection->outobj.get())) {
+            auto* inlet = connection->inlet.get();
+            targetIolets[inlet].add(connection->outlet.get());
+            usedIolets.add_unique(inlet);
+        }
+    }
+    for (auto* connection : connections) {
+        if (selectedObjects.contains(connection->outobj.get()) && !selectedObjects.contains(connection->inobj.get())) {
+            auto* outlet = connection->outlet.get();
+            targetIolets[outlet].add(connection->inlet.get());
+            usedIolets.add_unique(outlet);
+        }
+    }
+
+    auto newEdgeObjects = String();
+
+    usedIolets.sort([](auto* a, auto* b) -> bool {
+        // Inlets before outlets
+        if (a->isInlet != b->isInlet)
+            return a->isInlet;
+
+        auto apos = a->getCanvasBounds().getPosition();
+        auto bpos = b->getCanvasBounds().getPosition();
+
+        if (apos.x == bpos.x) {
+            return apos.y < bpos.y;
+        }
+
+        return apos.x < bpos.x;
+    });
+
+    int i = 0;
+    int numIn = 0;
+    for (auto* iolet : usedIolets) {
+        auto type = String(iolet->isInlet ? "inlet" : "outlet") + String(iolet->isSignal ? "~" : "");
+        auto* targetEdge = targetIolets[iolet][0];
+        auto pos = targetEdge->object->getObjectBounds().getPosition();
+        newEdgeObjects += "#X obj " + String(pos.x) + " " + String(pos.y) + " " + type + ";\n";
+
+        int objIdx = selectedObjects.index_of(iolet->object);
+        int ioletObjectIdx = selectedObjects.size() + i;
+        if (iolet->isInlet) {
+            newInternalConnections += "#X connect " + String(ioletObjectIdx) + " 0 " + String(objIdx) + " " + String(iolet->ioletIdx) + ";\n";
+            numIn++;
+        } else {
+            newInternalConnections += "#X connect " + String(objIdx) + " " + String(iolet->ioletIdx) + " " + String(ioletObjectIdx) + " 0;\n";
+        }
+
+        for (auto* target : targetIolets[iolet]) {
+            newExternalConnections[i].add(target);
+        }
+
+        i++;
+    }
+
+    patch.deselectAll();
+
+    auto bounds = Rectangle<int>();
+    SmallArray<t_gobj*> objects;
+    for (auto* object : selectedObjects) {
+        if (auto* ptr = object->getPointer()) {
+            bounds = bounds.getUnion(object->getBounds());
+            objects.add(ptr);
+        }
+    }
+    auto centre = bounds.getCentre() - canvasOrigin;
+
+    auto copypasta = String("#N canvas 733 172 450 300 0 1;\n") + "$$_COPY_HERE_$$" + newEdgeObjects + newInternalConnections + "#X restore " + String(centre.x) + " " + String(centre.y) + " pd;\n";
+
+    auto* patchPtr = patch.getPointer().get();
+    if (!patchPtr)
+        return;
+
+    // Apply the changed on Pd's thread
+    pd->lockAudioThread();
+
+    int size;
+    char const* text = pd::Interface::copy(patchPtr, &size, objects);
+    auto copied = String::fromUTF8(text, size);
+
+    // Wrap it in an undo sequence, to allow undoing everything in 1 step
+    patch.startUndoSequence("Encapsulate");
+
+    pd::Interface::removeObjects(patchPtr, objects);
+
+    auto replacement = copypasta.replace("$$_COPY_HERE_$$", copied);
+
+    pd::Interface::paste(patchPtr, replacement.toRawUTF8());
+    auto lastObject = patch.getObjects().back();
+    if (!lastObject.isValid())
+        return;
+
+    auto* newObject = pd::Interface::checkObject(lastObject.getRaw<t_pd>());
+    if (!newObject) {
+        patch.endUndoSequence("Encapsulate");
+        pd->unlockAudioThread();
+        return;
+    }
+
+    for (auto& [idx, iolets] : newExternalConnections) {
+        for (auto* iolet : iolets) {
+            if (auto* externalObject = reinterpret_cast<t_object*>(iolet->object->getPointer())) {
+                if (iolet->isInlet) {
+                    pd::Interface::createConnection(patchPtr, newObject, idx - numIn, externalObject, iolet->ioletIdx);
+                } else {
+                    pd::Interface::createConnection(patchPtr, externalObject, iolet->ioletIdx, newObject, idx);
+                }
+            }
+        }
+    }
+
+    patch.endUndoSequence("Encapsulate");
+
+    pd->unlockAudioThread();
+
+    synchronise();
+    handleUpdateNowIfNeeded();
+
+    patch.deselectAll();
+}
+
+void Canvas::connectSelection()
+{
+    SmallArray<t_gobj*> selectedObjects;
+    for (auto* object : getSelectionOfType<Object>()) {
+        if (auto* ptr = object->getPointer()) {
+            selectedObjects.add(ptr);
+        }
+    }
+
+    t_outconnect* connection = nullptr;
+    auto selectedConnections = getSelectionOfType<Connection>();
+    if (selectedConnections.size() == 1) {
+        connection = selectedConnections[0]->getPointer();
+    }
+
+    if (auto patchPtr = patch.getPointer()) {
+        pd::Interface::connectSelection(patchPtr.get(), selectedObjects, connection);
+    }
+
+    synchronise();
+}
+
+void Canvas::cancelConnectionCreation()
+{
+    connectionsBeingCreated.clear();
+    if (connectingWithDrag) {
+        connectingWithDrag = false;
+        connectionCancelled = true;
+        if (nearestIolet) {
+            nearestIolet->isTargeted = false;
+            nearestIolet->repaint();
+            nearestIolet = nullptr;
+        }
+    }
+}
+
+void Canvas::alignObjects(Align alignment)
+{
+    auto objects = getSelectionOfType<Object>();
+
+    if (objects.size() < 2)
+        return;
+
+    auto sortByXPos = [](SmallArray<Object*>& objects) {
+        objects.sort([](auto const& a, auto const& b) {
+            auto aX = a->getBounds().getX();
+            auto bX = b->getBounds().getX();
+            if (aX == bX) {
+                return a->getBounds().getY() < b->getBounds().getY();
+            }
+            return aX < bX;
+        });
+    };
+
+    auto sortByYPos = [](SmallArray<Object*>& objects) {
+        objects.sort([](auto const& a, auto const& b) {
+            auto aY = a->getBounds().getY();
+            auto bY = b->getBounds().getY();
+            if (aY == bY)
+                return a->getBounds().getX() < b->getBounds().getX();
+
+            return aY < bY;
+        });
+    };
+
+    auto getBoundingBox = [](SmallArray<Object*>& objects) -> Rectangle<int> {
+        auto totalBounds = Rectangle<int>();
+        for (auto* object : objects) {
+            if (object->getPointer()) {
+                totalBounds = totalBounds.getUnion(object->getBounds());
+            }
+        }
+        return totalBounds;
+    };
+
+    patch.startUndoSequence("Align objects");
+
+    // mark canvas as dirty, and set undo for all positions
+    if (auto patchPtr = patch.getPointer()) {
+        canvas_dirty(patchPtr.get(), 1);
+        for (auto object : objects) {
+            if (auto* ptr = object->getPointer())
+                pd::Interface::undoApply(patchPtr.get(), ptr);
+        }
+    }
+
+    // get the bounding box of all selected objects
+    auto selectedBounds = getBoundingBox(objects);
+
+    auto getSpacerX = [selectedBounds](SmallArray<Object*>& objects) -> float {
+        auto totalWidths = 0;
+        for (auto* object : objects) {
+            totalWidths += object->getWidth() - (Object::margin * 2);
+        }
+        auto selectedBoundsNoMargin = selectedBounds.getWidth() - (Object::margin * 2);
+        auto spacer = (selectedBoundsNoMargin - totalWidths) / static_cast<float>(objects.size() - 1);
+        return spacer;
+    };
+
+    auto getSpacerY = [selectedBounds](SmallArray<Object*>& objects) -> float {
+        auto totalWidths = 0;
+        for (int i = 0; i < objects.size(); i++) {
+            totalWidths += objects[i]->getHeight() - (Object::margin * 2);
+        }
+        auto selectedBoundsNoMargin = selectedBounds.getHeight() - (Object::margin * 2);
+        auto spacer = (selectedBoundsNoMargin - totalWidths) / static_cast<float>(objects.size() - 1);
+        return spacer;
+    };
+
+    switch (alignment) {
+    case Align::Left: {
+        auto leftPos = selectedBounds.getTopLeft().getX();
+        for (auto* object : objects) {
+            patch.moveObjectTo(object->getPointer(), leftPos, object->getBounds().getY());
+        }
+        break;
+    }
+    case Align::Right: {
+        auto rightPos = selectedBounds.getRight();
+        for (auto* object : objects) {
+            auto objectBounds = object->getBounds();
+            patch.moveObjectTo(object->getPointer(), rightPos - objectBounds.getWidth(), objectBounds.getY());
+        }
+        break;
+    }
+    case Align::VCentre: {
+        auto centrePos = selectedBounds.getCentreX();
+        for (auto* object : objects) {
+            auto objectBounds = object->getBounds();
+            patch.moveObjectTo(object->getPointer(), centrePos - objectBounds.withZeroOrigin().getCentreX(), objectBounds.getY());
+        }
+        break;
+    }
+    case Align::Top: {
+        auto topPos = selectedBounds.getTopLeft().y;
+        for (auto* object : objects) {
+            patch.moveObjectTo(object->getPointer(), object->getX(), topPos);
+        }
+        break;
+    }
+    case Align::Bottom: {
+        auto bottomPos = selectedBounds.getBottom();
+        for (auto* object : objects) {
+            auto objectBounds = object->getBounds();
+            patch.moveObjectTo(object->getPointer(), objectBounds.getX(), bottomPos - objectBounds.getHeight());
+        }
+        break;
+    }
+    case Align::HCentre: {
+        auto centerPos = selectedBounds.getCentreY();
+        for (auto* object : objects) {
+            auto objectBounds = object->getBounds();
+            patch.moveObjectTo(object->getPointer(), objectBounds.getX(), centerPos - objectBounds.withZeroOrigin().getCentreY());
+        }
+        break;
+    }
+    case Align::HDistribute: {
+        sortByXPos(objects);
+        float spacer = getSpacerX(objects);
+        float offset = objects[0]->getBounds().getX();
+        for (int i = 1; i < objects.size() - 1; i++) {
+            auto leftObjWidth = objects[i - 1]->getBounds().getWidth() - (Object::margin * 2);
+            offset += leftObjWidth + spacer;
+            patch.moveObjectTo(objects[i]->getPointer(), offset, objects[i]->getBounds().getY());
+        }
+        break;
+    }
+    case Align::VDistribute: {
+        sortByYPos(objects);
+        float spacer = getSpacerY(objects);
+        float offset = objects[0]->getBounds().getY();
+        for (int i = 1; i < objects.size() - 1; i++) {
+            auto topObjHeight = objects[i - 1]->getBounds().getHeight() - (Object::margin * 2);
+            offset += topObjHeight + spacer;
+            patch.moveObjectTo(objects[i]->getPointer(), objects[i]->getBounds().getX(), offset);
+        }
+        break;
+    }
+    default:
+        break;
+    }
+
+    performSynchronise();
+
+    for (auto* connection : connections) {
+        connection->forceUpdate();
+    }
+
+    patch.endUndoSequence("Align objects");
+}
+
+void Canvas::undo()
+{
+
+    // If there is an object with an active editor, we interpret undo as wanting to undo the creation of that object editor
+    // This is because the initial object editor is not communicated with Pd, so we can't rely on patch undo to do that
+    // If we don't do this, it will undo the old last action before creating this editor, which would be confusing
+    for (auto object : objects) {
+        if (object->isInitialEditorShown()) {
+            object->hideEditor();
+        }
+    }
+
+    // Tell pd to undo the last action
+    patch.undo();
+
+    // Load state from pd
+    synchronise();
+    handleUpdateNowIfNeeded();
+
+    patch.deselectAll();
+
+    synchroniseSplitCanvas();
+    updateSidebarSelection();
+}
+
+void Canvas::redo()
+{
+    // Tell pd to undo the last action
+    patch.redo();
+
+    // Load state from pd
+    synchronise();
+    handleUpdateNowIfNeeded();
+
+    patch.deselectAll();
+
+    synchroniseSplitCanvas();
+    updateSidebarSelection();
+}
+
+void Canvas::valueChanged(Value& v)
+{
+    // Update zoom
+    if (v.refersToSameSourceAs(zoomScale)) {
+        editor->statusbar->updateZoomLevel();
+        patch.lastViewportScale = getValue<float>(zoomScale);
+        hideSuggestions();
+    } else if (v.refersToSameSourceAs(patchWidth)) {
+        // limit canvas width to smallest object (11px)
+        patchWidth = jmax(11, getValue<int>(patchWidth));
+        if (auto cnv = patch.getPointer()) {
+            auto x1 = static_cast<float>(cnv->gl_screenx1);
+            auto y1 = static_cast<float>(cnv->gl_screeny1);
+            auto x2 = static_cast<float>(getValue<int>(patchWidth) + x1);
+            auto y2 = static_cast<float>(cnv->gl_screeny2);
+
+            char buf[MAXPDSTRING];
+            snprintf(buf, MAXPDSTRING - 1, ".x%lx", (unsigned long)cnv.get());
+            pd->sendMessage(buf, "setbounds", { x1, y1, x2, y2 });
+        }
+
+        patch.getPointer()->gl_screenx2 = getValue<int>(patchWidth) + patch.getPointer()->gl_screenx1;
+        repaint();
+    } else if (v.refersToSameSourceAs(patchHeight)) {
+        patchHeight = jmax(11, getValue<int>(patchHeight));
+        if (auto cnv = patch.getPointer()) {
+            auto x1 = static_cast<float>(cnv->gl_screenx1);
+            auto y1 = static_cast<float>(cnv->gl_screeny1);
+            auto x2 = static_cast<float>(cnv->gl_screenx2);
+            auto y2 = static_cast<float>(getValue<int>(patchHeight) + y1);
+
+            char buf[MAXPDSTRING];
+            snprintf(buf, MAXPDSTRING - 1, ".x%lx", (unsigned long)cnv.get());
+            pd->sendMessage(buf, "setbounds", { x1, y1, x2, y2 });
+        }
+        repaint();
+    }
+    // When lock changes
+    else if (v.refersToSameSourceAs(locked)) {
+        bool editMode = !getValue<bool>(v);
+
+        if (auto ptr = patch.getPointer()) {
+            char buf[MAXPDSTRING];
+            snprintf(buf, MAXPDSTRING - 1, ".x%lx", (unsigned long)ptr.get());
+            pd->sendMessage(buf, "editmode", { static_cast<float>(editMode) });
+        }
+
+        cancelConnectionCreation();
+        deselectAll();
+
+        // Makes sure no objects keep keyboard focus after locking/unlocking
+        if (isShowing() && isVisible())
+            grabKeyboardFocus();
+
+        editor->updateCommandStatus();
+        updateOverlays();
+        orderConnections();
+    } else if (v.refersToSameSourceAs(commandLocked)) {
+        updateOverlays();
+        repaint();
+    }
+    // Should only get called when the canvas isn't a real graph
+    else if (v.refersToSameSourceAs(presentationMode)) {
+        connectionLayer.setVisible(!getValue<bool>(presentationMode));
+        deselectAll();
+    } else if (v.refersToSameSourceAs(hideNameAndArgs)) {
+        if (!patch.getPointer())
+            return;
+
+        int hideText = getValue<bool>(hideNameAndArgs);
+        if (auto glist = patch.getPointer()) {
+            hideText = glist->gl_isgraph && hideText;
+            canvas_setgraph(glist.get(), glist->gl_isgraph + 2 * hideText, 0);
+        }
+
+        hideNameAndArgs = hideText;
+    } else if (v.refersToSameSourceAs(isGraphChild)) {
+        if (!patch.getPointer())
+            return;
+
+        int graphChild = getValue<bool>(isGraphChild);
+
+        if (auto glist = patch.getPointer()) {
+            canvas_setgraph(glist.get(), graphChild + 2 * (graphChild && glist->gl_hidetext), 0);
+        }
+
+        if (!graphChild) {
+            hideNameAndArgs = false;
+        }
+
+        if (graphChild && !isGraph) {
+            graphArea = std::make_unique<GraphArea>(this);
+            addAndMakeVisible(*graphArea);
+            graphArea->setAlwaysOnTop(true);
+            graphArea->updateBounds();
+        } else {
+            graphArea.reset(nullptr);
+        }
+
+        updateOverlays();
+        repaint();
+    } else if (v.refersToSameSourceAs(xRange)) {
+        if (auto glist = patch.getPointer()) {
+            glist->gl_x1 = static_cast<float>(xRange.getValue().getArray()->getReference(0));
+            glist->gl_x2 = static_cast<float>(xRange.getValue().getArray()->getReference(1));
+        }
+        updateDrawables();
+    } else if (v.refersToSameSourceAs(yRange)) {
+        if (auto glist = patch.getPointer()) {
+            glist->gl_y2 = static_cast<float>(yRange.getValue().getArray()->getReference(0));
+            glist->gl_y1 = static_cast<float>(yRange.getValue().getArray()->getReference(1));
+        }
+        updateDrawables();
+    }
+}
+
+void Canvas::orderConnections()
+{
+    // move connection layer to back when canvas is locked & connections behind is active
+    if (connectionsBehind) {
+        connectionLayer.toBack();
+    } else
+        objectLayer.toBack();
+
+    repaint();
+}
+
+void Canvas::showSuggestions(Object* object, TextEditor* textEditor)
+{
+    suggestor->createCalloutBox(object, textEditor);
+}
+void Canvas::hideSuggestions()
+{
+    suggestor->removeCalloutBox();
+}
+
+// Makes component selected
+void Canvas::setSelected(Component* component, bool shouldNowBeSelected, bool updateCommandStatus)
+{
+    if (!shouldNowBeSelected) {
+        selectedComponents.deselect(component);
+    } else {
+        selectedComponents.addToSelection(component);
+    }
+
+    if (updateCommandStatus) {
+        editor->updateCommandStatus();
+    }
+}
+
+SelectedItemSet<WeakReference<Component>>& Canvas::getLassoSelection()
+{
+    return selectedComponents;
+}
+
+bool Canvas::checkPanDragMode()
+{
+    auto panDragEnabled = panningModifierDown();
+    setPanDragMode(panDragEnabled);
+
+    return panDragEnabled;
+}
+
+bool Canvas::setPanDragMode(bool shouldPan)
+{
+    if (auto* v = dynamic_cast<CanvasViewport*>(viewport.get())) {
+        v->enableMousePanning(shouldPan);
+        return true;
+    }
+    return false;
+}
+
+bool Canvas::isPointOutsidePluginArea(Point<int> point)
+{
+    auto const borderWidth = getValue<float>(patchWidth);
+    auto const borderHeight = getValue<float>(patchHeight);
+    auto const halfSize = infiniteCanvasSize / 2;
+    auto const pos = Point<int>(halfSize, halfSize);
+
+    auto pluginBounds = Rectangle<int>(pos.x, pos.y, borderWidth, borderHeight);
+
+    return !pluginBounds.contains(point);
+}
+
+void Canvas::findLassoItemsInArea(Array<WeakReference<Component>>& itemsFound, Rectangle<int> const& area)
+{
+    auto const lassoBounds = area.withWidth(jmax(2, area.getWidth())).withHeight(jmax(2, area.getHeight()));
+
+    for (auto* object : objects) {
+        if (lassoBounds.intersects(object->getSelectableBounds())) {
+            itemsFound.add(object);
+        } else if (!ModifierKeys::getCurrentModifiers().isAnyModifierKeyDown()) {
+            setSelected(object, false, false);
+        }
+    }
+
+    auto anyModifiersDown = ModifierKeys::getCurrentModifiers().isAnyModifierKeyDown();
+    auto canSelectConnections = itemsFound.isEmpty() || anyModifiersDown;
+
+    for (auto& connection : connections) {
+        // If total bounds don't intersect, there can't be an intersection with the line
+        // This is cheaper than checking the path intersection, so do this first
+        if (!connection->getBounds().intersects(lassoBounds)) {
+            setSelected(connection, false, false);
+            continue;
+        }
+
+        // Check if path intersects with lasso
+        if (canSelectConnections && connection->intersects(lassoBounds.toFloat())) {
+            itemsFound.add(connection);
+        } else if (!anyModifiersDown) {
+            setSelected(connection, false, false);
+        }
+    }
+}
+
+ObjectParameters& Canvas::getInspectorParameters()
+{
+    return parameters;
+}
+
+bool Canvas::panningModifierDown()
+{
+#if JUCE_IOS
+    return OSUtils::ScrollTracker::isScrolling();
+#endif
+    auto& commandManager = editor->commandManager;
+    // check the command manager for the keycode that is assigned to pan drag key
+    auto panDragKeycode = commandManager.getKeyMappings()->getKeyPressesAssignedToCommand(CommandIDs::PanDragKey).getFirst().getKeyCode();
+
+    // get the current modifier keys, removing the left mouse button modifier (as that is what is needed to activate a pan drag with key down)
+    auto currentMods = ModifierKeys(ModifierKeys::getCurrentModifiers().getRawFlags() & ~ModifierKeys::leftButtonModifier);
+
+    bool isPanDragKeysActive = false;
+
+    if (KeyPress::isKeyCurrentlyDown(panDragKeycode)) {
+        // construct a fake keypress with the current pan drag keycode key, with current modifiers, to test if it matches the command id's code & mods
+        auto keyWithMod = KeyPress(panDragKeycode, currentMods, 0);
+        isPanDragKeysActive = commandManager.getKeyMappings()->containsMapping(CommandIDs::PanDragKey, keyWithMod);
+    }
+
+    return isPanDragKeysActive || ModifierKeys::getCurrentModifiers().isMiddleButtonDown();
+}
+
+void Canvas::receiveMessage(t_symbol* symbol, StackArray<pd::Atom, 8> const& atoms, int numAtoms)
+{
+    switch (hash(symbol->s_name)) {
+    case hash("sync"):
+    case hash("obj"):
+    case hash("msg"):
+    case hash("floatatom"):
+    case hash("listbox"):
+    case hash("symbolatom"):
+    case hash("text"):
+    case hash("graph"):
+    case hash("scalar"):
+    case hash("bng"):
+    case hash("toggle"):
+    case hash("vslider"):
+    case hash("hslider"):
+    case hash("hdial"):
+    case hash("vdial"):
+    case hash("hradio"):
+    case hash("vradio"):
+    case hash("vumeter"):
+    case hash("mycnv"):
+    case hash("numbox"):
+    case hash("connect"):
+    case hash("clear"):
+    case hash("cut"):
+    case hash("disconnect"): {
+        // This will trigger an asyncupdater, so it's thread-safe to do this here
+        synchronise();
+        break;
+    }
+    case hash("editmode"): {
+        if (numAtoms >= 1) {
+            int flag = atoms[0].getFloat();
+            if (flag % 2 == 0) {
+                locked = true;
+            } else {
+                locked = false;
+                presentationMode = false;
+            }
+        }
+        break;
+    }
+    case hash("setbounds"): {
+        if (numAtoms >= 4) {
+            auto width = atoms[2].getFloat() - atoms[0].getFloat();
+            auto height = atoms[3].getFloat() - atoms[1].getFloat();
+            setValueExcludingListener(patchWidth, width, this);
+            setValueExcludingListener(patchHeight, height, this);
+            repaint();
+        }
+
+        break;
+    }
+    case hash("coords"):
+    case hash("donecanvasdialog"): {
+        if (auto* cnv = editor->getCurrentCanvas()) {
+            cnv->synchronise();
+            cnv->synchroniseSplitCanvas();
+        }
+        break;
+    }
+    }
+}
+
+void Canvas::resized()
+{
+    connectionLayer.setBounds(getLocalBounds());
+    objectLayer.setBounds(getLocalBounds());
+}
+
+void Canvas::activateCanvasSearchHighlight(Object* obj)
+{
+    canvasSearchHighlight.reset(std::make_unique<CanvasSearchHighlight>(this, obj).release());
+}
+
+void Canvas::removeCanvasSearchHighlight()
+{
+    if (canvasSearchHighlight)
+        canvasSearchHighlight.reset(nullptr);
+}