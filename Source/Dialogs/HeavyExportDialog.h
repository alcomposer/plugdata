/*
 // Copyright (c) 2021-2022 Timothy Schoen
 // For information on usage and redistribution, and for a DISCLAIMER OF ALL
 // WARRANTIES, see the file, "LICENSE.txt," in this distribution.
 */

#include "Canvas.h"
#include "../Utility/WindowsUtils.h"

#if JUCE_LINUX
#include <unistd.h>
#include <sys/types.h>
#include <sys/wait.h>
#endif

#include <z_libpd.h>

struct ToolchainInstaller : public Component, public Thread, public Timer
{
    struct InstallButton : public Component
    {

#if JUCE_WINDOWS
        String downloadSize = "390 MB";
#elif JUCE_MAC
        String downloadSize = "650 MB";
#else
        String downloadSize = "800 MB";
#endif
        String iconText = Icons::SaveAs;
        String topText = "Download Toolchain";
        String bottomText = "Download compilation utilities (" + downloadSize + ")";

        std::function<void(void)> onClick = [](){};

        InstallButton()
        {
            setInterceptsMouseClicks(true, false);
        }

        void paint(Graphics& g)
        {
            auto* lnf = dynamic_cast<PlugDataLook*>(&getLookAndFeel());

            auto textColour = findColour(PlugDataColour::canvasTextColourId);

            g.setColour(textColour);

            g.setFont(lnf->iconFont.withHeight(24));
            g.drawText(iconText, 20, 5, 40, 40, Justification::centredLeft);

            g.setFont(lnf->defaultFont.withHeight(16));
            g.drawText(topText, 60, 7, getWidth() - 60, 20, Justification::centredLeft);

            g.setFont(lnf->thinFont.withHeight(14));
            g.drawText(bottomText, 60, 25, getWidth() - 60, 16, Justification::centredLeft);

            if(isMouseOver()) {
                g.drawRoundedRectangle(1, 1, getWidth() - 2, getHeight() - 2, 4.0f, 0.5f);
            }
        }

        void mouseUp(const MouseEvent& e)
        {
            onClick();
        }

        void mouseEnter(const MouseEvent& e)
        {
            repaint();
        }

        void mouseExit(const MouseEvent& e)
        {
            repaint();
        }
    };

    void timerCallback() override
    {
        repaint();
    }

#if JUCE_LINUX
    std::tuple<String, String, String> getDistroID()
    {
        ChildProcess catProcess;
        catProcess.start({"cat", "/etc/os-release"});

        auto ret = catProcess.readAllProcessOutput();

        auto items = StringArray::fromLines(String(ret));

        String name;
        String idLike;
        String version;

        for(auto& item : items) {
            if(item.startsWith("ID=")) {
                name = item.fromFirstOccurrenceOf("=", false, false).trim();
            }
            else if(item.startsWith("ID_LIKE=")) {
                idLike = item.fromFirstOccurrenceOf("=", false, false).trim();
            }
            else if(item.startsWith("VERSION_ID=")) {
                version = item.fromFirstOccurrenceOf("=", false, false).trim();
            }
        }

        return {name, idLike, version};
    }
#endif

    ToolchainInstaller(PlugDataPluginEditor* pluginEditor) : Thread("Toolchain Install Thread"), editor(pluginEditor) {
        addAndMakeVisible(&installButton);

        installButton.onClick = [this](){
            errorMessage = "";
            repaint();

            // Get latest version
            auto latestVersion = "v" + URL("https://raw.githubusercontent.com/timothyschoen/HeavyDistributable/main/VERSION").readEntireTextStream().trim();

            if(latestVersion == "v") {
                errorMessage = "Error: Could not download files (possibly no network connection)";
                installButton.topText = "Try Again";
                repaint();
            }

            String downloadLocation = "https://github.com/timothyschoen/HeavyDistributable/releases/download/" + latestVersion + "/";

#if JUCE_MAC
            downloadLocation += "Heavy-MacOS-Universal.zip";
#elif JUCE_WINDOWS
            downloadLocation += "Heavy-Win64.zip";
#elif JUCE_LINUX && __aarch64__
            downloadLocation += "Heavy-Linux-arm64.zip";
#else

            auto [distroName, distroBackupName, distroVersion] = getDistroID();

            if(distroName == "fedora" && distroVersion == "36") {
                downloadLocation += "Heavy-Fedora-36-x64.zip";
            }
            else if(distroName == "fedora" && distroVersion == "35") {
                downloadLocation += "Heavy-Fedora-35-x64.zip";
            }
            else if(distroName == "ubuntu" && distroVersion == "22.04") {
                downloadLocation += "Heavy-Ubuntu-22.04-x64.zip";
            }
            else if(distroBackupName == "ubuntu" || distroName == "ubuntu") {
                downloadLocation += "Heavy-Ubuntu-20.04-x64.zip";
            }
            else if(distroName == "arch" || distroBackupName == "arch") {
                downloadLocation += "Heavy-Arch-x64.zip";
            }
            else if(distroName == "debian" || distroBackupName == "debian") {
                downloadLocation += "Heavy-Debian-x64.zip";
            }
            else if(distroName == "opensuse-leap" || distroBackupName.contains("suse")) {
                downloadLocation += "Heavy-OpenSUSE-Leap-x64.zip";
            }
            else if(distroName == "mageia") {
                downloadLocation += "Heavy-Mageia-x64.zip";
            }
            // If we're not sure, just try the debian one and pray
            else {
                downloadLocation += "Heavy-Debian-x64.zip";
            }
#endif
            instream = URL(downloadLocation).createInputStream(URL::InputStreamOptions(URL::ParameterHandling::inAddress)
                                                               .withConnectionTimeoutMs(5000)
                                                               .withStatusCode(&statusCode));
            startThread(3);
        };
    }

    void paint(Graphics& g) override {
        auto* lnf = dynamic_cast<PlugDataLook*>(&getLookAndFeel());
        if(!lnf) return;

        g.setColour(findColour(PlugDataColour::canvasTextColourId));
        g.setFont(lnf->boldFont.withHeight(32));
        if(needsUpdate) {
            g.drawText("Toolchain needs to be updated", 0, getHeight() / 2 - 150, getWidth(), 40, Justification::centred);
        }
        else {
            g.drawText("Toolchain not found", 0, getHeight() / 2 - 150, getWidth(), 40, Justification::centred);
        }


        g.setFont(lnf->thinFont.withHeight(23));
        if(needsUpdate) {
            g.drawText("Update the toolchain to get started", 0,  getHeight() / 2 - 120, getWidth(), 40, Justification::centred);
        }
        else {
            g.drawText("Install the toolchain to get started", 0,  getHeight() / 2 - 120, getWidth(), 40, Justification::centred);
        }

        if(installProgress != 0.0f)
        {
            float width = getWidth() - 90.0f;
            float right = jmap(installProgress, 90.f, width);

            Path downloadPath;
            downloadPath.addLineSegment({ 90, 300, right, 300 }, 1.0f);

            Path fullPath;
            fullPath.addLineSegment({ 90, 300, width, 300 }, 1.0f);

            g.setColour(findColour(PlugDataColour::panelTextColourId));
            g.strokePath(fullPath, PathStrokeType(11.0f, PathStrokeType::JointStyle::curved, PathStrokeType::EndCapStyle::rounded));

            g.setColour(findColour(PlugDataColour::panelActiveBackgroundColourId));
            g.strokePath(downloadPath, PathStrokeType(8.0f, PathStrokeType::JointStyle::curved, PathStrokeType::EndCapStyle::rounded));
        }

        if(errorMessage.isNotEmpty()) {
            g.setFont(Font(15));
            g.setColour(Colours::red);
            g.drawText(errorMessage, Rectangle<float>(90.0f, 300.0f, getWidth() - 90.0f, 20), Justification::centred);
        }

        if(isTimerRunning()) {
            lnf->drawSpinningWaitAnimation(g, findColour(PlugDataColour::canvasTextColourId), getWidth() / 2 - 16, getHeight() / 2 + 135, 32, 32);
        }
    }

    void resized() override
    {
        installButton.setBounds(getLocalBounds().withSizeKeepingCentre(450, 50).translated(15, -30));
    }

    void run() override
    {
        MemoryBlock toolchainData;

        if(!instream) return; // error!

        int64 totalBytes = instream->getTotalLength();
        int64 bytesDownloaded = 0;

        MemoryOutputStream mo(toolchainData, true);

        while (true) {
            if (threadShouldExit()) return;

            auto written = mo.writeFromInputStream(*instream, 8192);

            if (written == 0) break;

            bytesDownloaded += written;

            float progress = static_cast<long double>(bytesDownloaded) / static_cast<long double>(totalBytes);

            MessageManager::callAsync([this, progress]() mutable {
                installProgress = progress;
                repaint();
            });
        }

        startTimer(25);

        MemoryInputStream input(toolchainData, false);
        ZipFile zip(input);

        auto result = zip.uncompressTo(toolchain);

        if (!result.wasOk() || (statusCode >= 400)) {
            MessageManager::callAsync([this](){
                installButton.topText = "Try Again";
                errorMessage = "Error: Could not extract downloaded package";
                repaint();
                stopTimer();
            });
            return;
        }

        // Make sure downloaded files have executable permission on unix
#if JUCE_MAC || JUCE_LINUX
        system(("chmod +x " + toolchain.getFullPathName() + "/bin/Heavy/Heavy").toRawUTF8());
        system(("chmod +x " + toolchain.getFullPathName() + "/bin/make").toRawUTF8());
        system(("chmod +x " + toolchain.getFullPathName() + "/bin/dfu-util").toRawUTF8());
        system(("chmod +x " + toolchain.getFullPathName() + "/bin/arm-none-eabi-*").toRawUTF8());
        system(("chmod +x " + toolchain.getFullPathName() + "/arm-none-eabi/bin/*").toRawUTF8());
        system(("chmod +x " + toolchain.getFullPathName() + "/libexec/gcc/arm-none-eabi/*/*").toRawUTF8());
#endif

#if JUCE_LINUX
        // Add udev rule for the daisy seed
        // This makes sure we can use dfu-util without admin privileges
        // Kinda sucks that we need to sudo this, but there's no other way AFAIK
        system("echo \'SUBSYSTEMS==\"usb\", ATTRS{idVendor}==\"0483\", ATTRS{idProduct}==\"df11\", MODE=\"0666\", GROUP=\"plugdev\"\' | pkexec tee /etc/udev/rules.d/50-daisy-stmicro-dfu.rules >/dev/null");
#elif JUCE_WINDOWS
        File usbDriverInstaller = toolchain.getChildFile("etc").getChildFile("usb_driver").getChildFile("install-filter.exe");
        File driverSpec = toolchain.getChildFile("etc").getChildFile("usb_driver").getChildFile("DFU_in_FS_Mode.inf");

        // Since we interact with ComponentPeer, better call it from the message thread
        MessageManager::callAsync([this, usbDriverInstaller, driverSpec]() mutable {
            runAsAdmin(usbDriverInstaller.getFullPathName().toStdString(), ("install --inf=" + driverSpec.getFullPathName()).toStdString(), editor->getPeer()->getNativeHandle());
        });

#endif
        installProgress = 0.0f;
        stopTimer();

        MessageManager::callAsync([this](){
            toolchainInstalledCallback();
        });
    }

    inline static File toolchain = File::getSpecialLocation(File::SpecialLocationType::userApplicationDataDirectory).getChildFile("PlugData").getChildFile("Toolchain");

    float installProgress = 0.0f;

    bool needsUpdate = false;
    int statusCode;

    InstallButton installButton;
    std::function<void()> toolchainInstalledCallback;

    String errorMessage;

    std::unique_ptr<InputStream> instream;

    PlugDataPluginEditor* editor;
};

class ExportingView : public Component
{
    TextEditor console;

public:
    enum ExportState
    {
        Busy,
        WaitingForUserInput,
        Success,
        Failure,
        NotExporting
    };

    TextButton continueButton = TextButton("Continue");

    ExportState state = NotExporting;

    String userInteractionMessage;
    WaitableEvent userInteractionWait;
    TextButton confirmButton = TextButton("Done!");

    ExportingView()
    {
        setVisible(false);
        addChildComponent(continueButton);
        addChildComponent(confirmButton);
        addAndMakeVisible(console);

        continueButton.onClick = [this](){
            showState(NotExporting);
        };

        confirmButton.onClick = [this](){
            showState(Busy);
            userInteractionWait.signal();
        };

        console.setColour(TextEditor::backgroundColourId, findColour(PlugDataColour::sidebarBackgroundColourId));
        console.setScrollbarsShown(true);
        console.setMultiLine(true);
        console.setReadOnly(true);
        console.setWantsKeyboardFocus(true);

        // To ensure custom LnF got assigned...
        MessageManager::callAsync([this](){
            auto* lnf = dynamic_cast<PlugDataLook*>(&getLookAndFeel());
            if(!lnf) return;
            console.setFont(lnf->monoFont);
        });
    }

    void showState(ExportState newState) {
        state = newState;

        MessageManager::callAsync([this](){
            setVisible(state < NotExporting);
            confirmButton.setVisible(state == WaitingForUserInput);
            continueButton.setVisible(state >= Success);
            if(state == Busy) console.setText("");
            if(console.isShowing()) {
                console.grabKeyboardFocus();
            }

            resized();
            repaint();
        });
    }

    void logToConsole(String text) {

        if(text.isNotEmpty()) {
            MessageManager::callAsync([_this = SafePointer(this), text](){
                if(!_this) return;

                _this->console.setText(_this->console.getText() + text);
                _this->console.moveCaretToEnd();
                _this->console.setScrollToShowCursor(true);
            });
        }
    }


    // Don't call from message thread!
    void waitForUserInput(String message) {
        MessageManager::callAsync([this, message]() mutable {
            userInteractionMessage = message;
            showState(WaitingForUserInput);
            repaint();
        });

        userInteractionWait.wait();
    }

    void paint(Graphics& g) override
    {
        auto* lnf = dynamic_cast<PlugDataLook*>(&getLookAndFeel());
        if(!lnf) return;

        g.setColour(findColour(PlugDataColour::panelBackgroundColourId));
        g.fillRoundedRectangle(getLocalBounds().toFloat(), 5.0f);

        if(state == Busy)
        {
            g.setColour(findColour(PlugDataColour::canvasTextColourId));
            g.setFont(lnf->boldFont.withHeight(32));
            g.drawText("Exporting...", 0, 25, getWidth(), 40, Justification::centred);

            lnf->drawSpinningWaitAnimation(g, findColour(PlugDataColour::canvasTextColourId), getWidth() / 2 - 16, getHeight() / 2 + 135, 32, 32);
        }
        else if(state == Success) {
            g.setColour(findColour(PlugDataColour::canvasTextColourId));
            g.setFont(lnf->boldFont.withHeight(32));
            g.drawText("Export successful", 0, 25, getWidth(), 40, Justification::centred);

        }
        else if(state == Failure) {
            g.setColour(findColour(PlugDataColour::canvasTextColourId));
            g.setFont(lnf->boldFont.withHeight(32));
            g.drawText("Exporting failed", 0, 25, getWidth(), 40, Justification::centred);
        }
        else if(state == WaitingForUserInput)
        {
            g.setColour(findColour(PlugDataColour::canvasTextColourId));
            g.setFont(lnf->boldFont.withHeight(32));
            g.drawText(userInteractionMessage, 0, 25, getWidth(), 40, Justification::centred);
        }
    }

    void resized() override {
        console.setBounds(proportionOfWidth (0.1f), 80, proportionOfWidth (0.8f), getHeight() - 172);
        continueButton.setBounds(proportionOfWidth (0.42f), getHeight() - 60, proportionOfWidth (0.12f), 24);
        confirmButton.setBounds(proportionOfWidth (0.42f), getHeight() - 60, proportionOfWidth (0.12f), 24);
    }
};

struct ExporterSettingsPanel : public Component, public Value::Listener, public Timer, public ChildProcess, public ThreadPool
{
    inline static File toolchain = File::getSpecialLocation(File::SpecialLocationType::userApplicationDataDirectory).getChildFile("PlugData").getChildFile("Toolchain");

    TextButton exportButton = TextButton("Export");

    Value inputPatchValue;
    Value projectNameValue;
    Value projectCopyrightValue;

#if JUCE_WINDOWS
    const inline static String exeSuffix = ".exe";
#else
    const inline static String exeSuffix = "";
#endif

    inline static File heavyExecutable = File::getSpecialLocation(File::SpecialLocationType::userApplicationDataDirectory).getChildFile("PlugData").getChildFile("Toolchain").getChildFile("bin").getChildFile("Heavy").getChildFile("Heavy" + exeSuffix);

    bool validPatchSelected = false;

    std::unique_ptr<FileChooser> saveChooser;
    std::unique_ptr<FileChooser> openChooser;

    OwnedArray<PropertiesPanel::Property> properties;

    File patchFile;
    File openedPatchFile;
    File realPatchFile;

    ExportingView* exportingView;

    int labelWidth = 180;
    bool shouldQuit = false;

    PlugDataPluginEditor* editor;


    ExporterSettingsPanel(PlugDataPluginEditor* pluginEditor, ExportingView* exportView) : ThreadPool(2), exportingView(exportView), editor(pluginEditor)
    {
        addAndMakeVisible(exportButton);

        auto* patchChooser = new PropertiesPanel::ComboComponent("Patch to export", inputPatchValue, {"Currently opened patch", "Other patch (browse)"});
        properties.add(patchChooser);
        patchChooser->comboBox.setTextWhenNothingSelected("Choose a patch to export...");
        patchChooser->comboBox.setSelectedId(-1);

        properties.add(new PropertiesPanel::EditableComponent<String>("Project Name (optional)", projectNameValue));
        properties.add(new PropertiesPanel::EditableComponent<String>("Project Copyright (optional)", projectCopyrightValue));

        inputPatchValue.addListener(this);
        projectNameValue.addListener(this);
        projectCopyrightValue.addListener(this);

        for(auto* panel : properties) {

            panel->setColour(ComboBox::backgroundColourId, findColour(PlugDataColour::panelBackgroundColourId));
            addAndMakeVisible(panel);
        }

        if(auto* cnv = editor->getCurrentCanvas())
        {
            openedPatchFile = File::createTempFile(".pd");
            openedPatchFile.replaceWithText(cnv->patch.getCanvasContent());
            patchChooser->comboBox.setItemEnabled(1, true);
            patchChooser->comboBox.setSelectedId(1);
            patchFile = openedPatchFile;
            realPatchFile = cnv->patch.getCurrentFile();

            if(realPatchFile.existsAsFile()) {
                projectNameValue = realPatchFile.getFileNameWithoutExtension();
            }
        }
        else {
            patchChooser->comboBox.setItemEnabled(1, false);
            patchChooser->comboBox.setSelectedId(0);
            validPatchSelected = false;
        }

        exportButton.onClick = [this](){

            auto constexpr folderChooserFlags = FileBrowserComponent::saveMode | FileBrowserComponent::canSelectFiles | FileBrowserComponent::warnAboutOverwriting;

            saveChooser = std::make_unique<FileChooser>("Choose a location...", File::getSpecialLocation(File::userHomeDirectory), "", true);

            saveChooser->launchAsync(folderChooserFlags,
                                     [this](FileChooser const& fileChooser) {

                auto const file = fileChooser.getResult();

                if(file.getParentDirectory().exists()) {
                    startExport(file);
                }
            });

        };
    }

    ~ExporterSettingsPanel() {
        if(openedPatchFile.existsAsFile()) {
            openedPatchFile.deleteFile();
        }

        shouldQuit = true;
        if(isRunning()) kill();
        removeAllJobs(true, -1);
    }

    void startExport(File outDir) {

        auto patchPath = patchFile.getFullPathName();
        auto outPath = outDir.getFullPathName();
        auto projectTitle = projectNameValue.toString();
        auto projectCopyright = projectCopyrightValue.toString();


        if(projectTitle.isEmpty()) projectTitle = "Untitled";

        // Add file location to search paths
        auto searchPaths = StringArray{patchFile.getParentDirectory().getFullPathName()};

        // Get pd's search paths
        char* paths[1024];
        int numItems;
        libpd_get_search_paths(paths, &numItems);

        if(realPatchFile.existsAsFile()) {
            searchPaths.add(realPatchFile.getParentDirectory().getFullPathName());
        }

        for(int i = 0; i < numItems; i++) {
            searchPaths.add(paths[i]);
        }

        // Make sure we don't add the file location twice
        searchPaths.removeDuplicates(false);

        addJob([this, patchPath, outPath, projectTitle, projectCopyright, searchPaths]() mutable {
            startTimer(25);
            exportingView->showState(ExportingView::Busy);

            auto result = performExport(patchPath, outPath, projectTitle, projectCopyright, searchPaths);

            if(shouldQuit) return;

            exportingView->showState(result ? ExportingView::Failure : ExportingView::Success);

            MessageManager::callAsync([this](){
                stopTimer();
                repaint();
            });
        });
    }

    void valueChanged(Value& v) override
    {
        if(v.refersToSameSourceAs(inputPatchValue)) {
            int idx = static_cast<int>(v.getValue());

            if(idx == 1) {
                patchFile = openedPatchFile;
                validPatchSelected = true;
            }
            else if(idx == 2) {
                // Open file browser
                openChooser = std::make_unique<FileChooser>("Choose file to open", File::getSpecialLocation(File::userHomeDirectory), "*.pd", true);

                openChooser->launchAsync(FileBrowserComponent::openMode | FileBrowserComponent::canSelectFiles, [this](FileChooser const& fileChooser){

                    auto result = fileChooser.getResult();
                    if(result.existsAsFile()) {
                        patchFile = result;
                        validPatchSelected = true;
                    }
                    else {
                        inputPatchValue = -1;
                        patchFile = "";
                        validPatchSelected = false;
                    }

                });
            }
        }

        exportButton.setEnabled(validPatchSelected);
    }

    void resized() override
    {
        auto b = Rectangle<int>(0, 50, getWidth(), getHeight() - 38);

        exportButton.setBounds(getLocalBounds().removeFromBottom(23).removeFromRight(80).translated(-10, -10));

        for (auto* panel : properties) {
            auto panelBounds = b.removeFromTop(23);
            panel->setBounds(panelBounds);
            b.removeFromTop(5);
        }
    }

    void paintOverChildren(Graphics& g) override {
        auto b = Rectangle<int>(0, 50, getWidth(), getHeight() - 38);

        g.setColour(findColour(PlugDataColour::outlineColourId).withAlpha(0.4f));
        //g.drawLine(Line<int>(b.getTopLeft(), b.getTopRight()).toFloat());

        for     (auto* panel : properties) {
            auto panelBounds = b.removeFromTop(23);
            //g.drawLine(Line<int>(panelBounds.getBottomLeft(), panelBounds.getBottomRight()).toFloat());
        }

        //g.drawLine((getWidth() / 2.0f) + 1, 50, (getWidth() / 2.0f) + 1, 50 + properties.size() * 23);
    }

private:

    static constexpr int maxLength = 32768;
    char processOutput[maxLength];

    void timerCallback() override {

        if(getNumJobs() < 2) {
            addJob([this](){
                // This blocks, so we need to run it on another thread
                int len = readProcessOutput(processOutput, maxLength);

                MessageManager::callAsync([_this = SafePointer(this), len]() mutable {
                    if(!_this) return;
                    _this->exportingView->logToConsole(String(_this->processOutput, len));
                });
            });
        }

        exportingView->repaint();
    }

    virtual bool performExport(String pdPatch, String outdir, String name, String copyright, StringArray searchPaths) = 0;

public:


    String createMetaJson(DynamicObject::Ptr metaJson) {
        auto metadata = File::createTempFile(".json");
        static String metaString = JSON::toString (var (metaJson.get()));
        metadata.replaceWithText(metaString);
        return metadata.getFullPathName();
    }

};

class CppSettingsPanel : public ExporterSettingsPanel
{
public:
    CppSettingsPanel(PlugDataPluginEditor* editor, ExportingView* exportingView) : ExporterSettingsPanel(editor, exportingView) {
    }

    bool performExport(String pdPatch, String outdir, String name, String copyright, StringArray searchPaths) override
    {
        exportingView->showState(ExportingView::Busy);

        StringArray args = {heavyExecutable.getFullPathName(), pdPatch, "-o" + outdir};

        args.add("-n" + name);

        if(copyright.isNotEmpty()) {
            args.add("--copyright");
            args.add("\"" + name + "\"");
        }

        args.add("-v");

        String searchPathArg = "-p\"[";
        for(auto& path : searchPaths) {
            searchPathArg += path + ", ";
        }
        searchPathArg.trimCharactersAtEnd(", ");
        searchPathArg += "]";

        args.add(searchPathArg);

        if(shouldQuit) return 1;

        start(args);
        waitForProcessToFinish(-1);

        if(shouldQuit) return 1;

        auto outputFile = File(outdir);
        outputFile.getChildFile("ir").deleteRecursively();
        outputFile.getChildFile("hv").deleteRecursively();

        // Delay to get correct exit code
        Time::waitForMillisecondCounter(Time::getMillisecondCounter() + 300);

        return getExitCode();
    }
};

class DaisySettingsPanel : public ExporterSettingsPanel
{
public:

    Value targetBoardValue = Value(var(1));
    Value exportTypeValue = Value(var(3));
    Value romOptimisationType = Value(var(2));
    Value ramOptimisationType = Value(var(2));

    TextButton flashButton = TextButton("Flash");
    Component* ramOptimisation;
    Component* romOptimisation;

    DaisySettingsPanel(PlugDataPluginEditor* editor, ExportingView* exportingView) : ExporterSettingsPanel(editor, exportingView)
    {
<<<<<<< HEAD
        addAndMakeVisible(properties.add(new PropertiesPanel::ComboComponent("Target board", targetBoardValue, {"Seed", "Pod", "Petal", "Patch", "Field"})));
        
=======
        addAndMakeVisible(properties.add(new PropertiesPanel::ComboComponent("Target board", targetBoardValue, {"Seed", "Pod", "Petal", "Patch", "Path Init", "Field"})));
>>>>>>> 819e3fc5
        addAndMakeVisible(properties.add(new PropertiesPanel::ComboComponent("Export type", exportTypeValue, {"Source code", "Binary", "Flash"})));
        
        addAndMakeVisible(romOptimisation = properties.add(new PropertiesPanel::ComboComponent("ROM Optimisation", romOptimisationType, {"Optimise for size", "Optimise for speed"})));
        addAndMakeVisible(ramOptimisation = properties.add(new PropertiesPanel::ComboComponent("RAM Optimisation", ramOptimisationType, {"Optimise for size", "Optimise for speed"})));

        exportButton.setVisible(false);
        addAndMakeVisible(flashButton);

        exportTypeValue.addListener(this);

        flashButton.onClick = [this](){

            auto tempFolder = File::getSpecialLocation(File::tempDirectory).getChildFile("Heavy-" + Uuid().toString().substring(10));
            startExport(tempFolder);
        };
    }

    void resized() override {
        ExporterSettingsPanel::resized();
        flashButton.setBounds(exportButton.getBounds());
    }

    void valueChanged(Value& v) override
    {
        ExporterSettingsPanel::valueChanged(v);
        flashButton.setEnabled(validPatchSelected);

        bool flash = static_cast<int>(exportTypeValue.getValue()) == 3;
        exportButton.setVisible(!flash);
        flashButton.setVisible(flash);

        ramOptimisation->setVisible(flash);
        romOptimisation->setVisible(flash);
    }


    bool performExport(String pdPatch, String outdir, String name, String copyright, StringArray searchPaths) override
    {
        auto target = static_cast<int>(targetBoardValue.getValue()) - 1;
        bool compile = static_cast<int>(exportTypeValue.getValue()) - 1;
        bool flash = static_cast<int>(exportTypeValue.getValue()) == 3;

        StringArray args = {heavyExecutable.getFullPathName(), pdPatch, "-o" + outdir};

        args.add("-n" + name);

        if(copyright.isNotEmpty()) {
            args.add("--copyright");
            args.add("\"" + name + "\"");
        }

        auto boards = StringArray{"seed", "pod", "petal", "patch", "patch_init", "field"};
        auto board = boards[target];

        DynamicObject::Ptr metaJson (new DynamicObject());
        var metaDaisy (new DynamicObject());
        metaDaisy.getDynamicObject()->setProperty("board", board);
        metaJson->setProperty("daisy", metaDaisy);

        args.add("-m" + createMetaJson(metaJson));

        args.add("-v");
        args.add("-gdaisy");

        start(args);
        waitForProcessToFinish(-1);

        exportingView->logToConsole("Compiling...");

        if(shouldQuit) return 1;

        // Delay to get correct exit code
        Time::waitForMillisecondCounter(Time::getMillisecondCounter() + 300);

        int heavyExitCode = getExitCode();

        if(compile) {

            auto bin = toolchain.getChildFile("bin");
            auto libDaisy = toolchain.getChildFile("lib").getChildFile("libDaisy");
            auto make = bin.getChildFile("make" + exeSuffix);
            auto compiler = bin.getChildFile("arm-none-eabi-gcc" + exeSuffix);

            auto outputFile = File(outdir);
            libDaisy.copyDirectoryTo(outputFile.getChildFile("libDaisy"));

            outputFile.getChildFile("ir").deleteRecursively();
            outputFile.getChildFile("hv").deleteRecursively();
            outputFile.getChildFile("c").deleteRecursively();

            auto workingDir = File::getCurrentWorkingDirectory();
            auto sourceDir = outputFile.getChildFile("daisy").getChildFile("source");

            sourceDir.setAsCurrentWorkingDirectory();

            sourceDir.getChildFile("build").createDirectory();
            toolchain.getChildFile("lib").getChildFile("heavy-static.a").copyFileTo(sourceDir.getChildFile("build").getChildFile("heavy-static.a"));
            toolchain.getChildFile("etc").getChildFile("daisy_makefile").copyFileTo(sourceDir.getChildFile("Makefile"));

            auto gccPath = bin.getFullPathName();

            int ramType = static_cast<int>(romOptimisationType.getValue());
            int romType = static_cast<int>(romOptimisationType.getValue());


            auto linkerDir = toolchain.getChildFile("etc").getChildFile("linkers");
            File linkerFile;

            String internalAddress = "0x08000000";
            String qspiAddress = "0x90040000";
            String flashAddress = internalAddress;

            bool bootloader = false;

            // 1 is size, 2 is speed
            if(romType == 1) {
                if(ramType == 1) {
                    linkerFile = linkerDir.getChildFile("sram_linker_sdram.lds");

                }
                else if(ramType == 2) {
                    linkerFile = linkerDir.getChildFile("sram_linker.lds");
                }

                flashAddress = qspiAddress;
                bootloader = true;
            }
            else if(romType == 2 && ramType == 1) {
                linkerFile = linkerDir.getChildFile("default_linker_sdram.lds");
            }
            // 2-2 is skipped because it's the default

            auto makefileText = sourceDir.getChildFile("Makefile").loadFileAsString();
            if(linkerFile.existsAsFile()) makefileText = makefileText.replace("# LINKER", "LDSCRIPT = " + linkerFile.getFullPathName());
            if(bootloader) makefileText = makefileText.replace("# BOOTLOADER", "APP_TYPE = BOOT_SRAM");
            sourceDir.getChildFile("Makefile").replaceWithText(makefileText);

#if JUCE_WINDOWS
            auto buildScript = sourceDir.getChildFile("build.sh");
            buildScript.replaceWithText(make.getFullPathName().replaceCharacter('\\', '/') + " -j4 -f " + sourceDir.getChildFile("Makefile").getFullPathName().replaceCharacter('\\', '/') + " GCC_PATH=" + gccPath.replaceCharacter('\\', '/') + " PROJECT_NAME=" + name);

            auto sh = toolchain.getChildFile("bin").getChildFile("sh.exe");
            String command = sh.getFullPathName() + " --login " + buildScript.getFullPathName().replaceCharacter('\\', '/');
#else
            String command = make.getFullPathName().replaceCharacter('\\', '/') + " -j4 -f " + sourceDir.getChildFile("Makefile").getFullPathName().replaceCharacter('\\', '/') + " GCC_PATH=" + gccPath.replaceCharacter('\\', '/') + " PROJECT_NAME=" + name;
#endif
            // Use std::system because on Mac, juce ChildProcess is slow when using Rosetta
            start(command.toRawUTF8());
            waitForProcessToFinish(-1);

            // Restore original working directory
            workingDir.setAsCurrentWorkingDirectory();

            auto binLocation = outputFile.getChildFile(name + ".bin");
            sourceDir.getChildFile("build").getChildFile("Heavy_" + name + ".bin").moveFileTo(binLocation);

            outputFile.getChildFile("daisy").deleteRecursively();
            outputFile.getChildFile("libDaisy").deleteRecursively();

            // Delay to get correct exit code
            Time::waitForMillisecondCounter(Time::getMillisecondCounter() + 300);

            auto compileExitCode = getExitCode();
            if(flash && !compileExitCode) {

                auto dfuUtil = bin.getChildFile("dfu-util" + exeSuffix);

                if(bootloader) {
                    exportingView->logToConsole("Flashing bootloader...");
                    auto bootBin = libDaisy.getChildFile("core").getChildFile("dsy_bootloader_v5_4.bin");
                    auto dfuBootloaderCommand = dfuUtil.getFullPathName() + " -a 0 -s " + internalAddress + ":leave -D " + bootBin.getFullPathName() + " -d ,0483:df11";
                    start(dfuBootloaderCommand.toRawUTF8());
                    waitForProcessToFinish(-1);
                    Time::waitForMillisecondCounter(Time::getMillisecondCounter() + 300);

                    // We need to enable DFU mode again after flashing the bootloader
                    // This will show DFU mode dialog synchonously
                    exportingView->waitForUserInput("Please put your Daisy in DFU mode again");
                }

                exportingView->logToConsole("Flashing...");

                auto dfuCommand = dfuUtil.getFullPathName() + " -a 0 -s " + flashAddress + ":leave -D " + binLocation.getFullPathName() + " -d ,0483:df11";

                start(dfuCommand.toRawUTF8());
                waitForProcessToFinish(-1);

                // Delay to get correct exit code
                Time::waitForMillisecondCounter(Time::getMillisecondCounter() + 300);

                auto flashExitCode = getExitCode();

                return heavyExitCode && compileExitCode && flashExitCode;
            }

            return heavyExitCode && compileExitCode;
        }
        else {
            auto outputFile = File(outdir);

            auto libDaisy = toolchain.getChildFile("lib").getChildFile("libDaisy");
            libDaisy.copyDirectoryTo(outputFile.getChildFile("libDaisy"));

            outputFile.getChildFile("ir").deleteRecursively();
            outputFile.getChildFile("hv").deleteRecursively();
            outputFile.getChildFile("c").deleteRecursively();
            return heavyExitCode;
        }
    }
};

class DPFSettingsPanel : public ExporterSettingsPanel
{
public:
    DPFSettingsPanel(PlugDataPluginEditor* editor, ExportingView* exportingView) : ExporterSettingsPanel(editor, exportingView)
    {
    }

    bool performExport(String pdPatch, String outdir, String name, String copyright, StringArray searchPaths) override
    {
        exportingView->showState(ExportingView::Busy);

        StringArray args = {heavyExecutable.getFullPathName(), pdPatch, "-o" + outdir};

        args.add("-n" + name);

        if(copyright.isNotEmpty()) {
            args.add("--copyright");
            args.add("\"" + copyright + "\"");
        }

        DynamicObject::Ptr metaJson (new DynamicObject());

        StringArray formats = {
            "lv2_dsp",
            "vst2",
            "vst3",
            "clap",
            "jack"
        };

        var metaDPF (new DynamicObject());
        metaDPF.getDynamicObject()->setProperty("project", "true");
        metaDPF.getDynamicObject()->setProperty("description", "Rename Me");
        metaDPF.getDynamicObject()->setProperty("maker", "Wasted Audio");
        metaDPF.getDynamicObject()->setProperty("license", "ISC");
        metaDPF.getDynamicObject()->setProperty("midi_input", 0);
        metaDPF.getDynamicObject()->setProperty("midi_output", 0);
        metaDPF.getDynamicObject()->setProperty("plugin_formats", formats);

        metaJson->setProperty("dpf", metaDPF);

        args.add("-m" + createMetaJson(metaJson));
        args.add("-v");
        args.add("-gdpf");

        String searchPathArg = "-p ";
        for(auto& path : searchPaths) {
            searchPathArg += path + " ";
        }
        searchPathArg.trimCharactersAtEnd(" ");

        args.add(searchPathArg);

        if(shouldQuit) return 1;

        start(args);
        waitForProcessToFinish(-1);

        if(shouldQuit) return 1;

        auto outputFile = File(outdir);
        outputFile.getChildFile("ir").deleteRecursively();
        outputFile.getChildFile("hv").deleteRecursively();
        outputFile.getChildFile("c").deleteRecursively();

        // Delay to get correct exit code
        Time::waitForMillisecondCounter(Time::getMillisecondCounter() + 300);

        return getExitCode();
    }
};

class ExporterPanel  : public Component, private ListBoxModel
{
public:

    ListBox listBox;

    TextButton addButton = TextButton(Icons::Add);

    OwnedArray<ExporterSettingsPanel> views;

    std::function<void(int)> onChange;

    StringArray items = {"C++", "Daisy", "DPF"};

    ExporterPanel(PlugDataPluginEditor* editor, ExportingView* exportingView)
    {
        addChildComponent(views.add(new CppSettingsPanel(editor, exportingView)));
        addChildComponent(views.add(new DaisySettingsPanel(editor, exportingView)));
        addChildComponent(views.add(new DPFSettingsPanel(editor, exportingView)));

        addAndMakeVisible(listBox);

        listBox.setModel(this);
        listBox.setOutlineThickness(0);
        listBox.selectRow(0);
        listBox.setColour(ListBox::backgroundColourId, Colours::transparentBlack);
        listBox.setRowHeight(28);
    }

    void paint(Graphics& g) override
    {
        auto listboxBounds = getLocalBounds().removeFromLeft(200);

        g.setColour(findColour(PlugDataColour::sidebarBackgroundColourId));
        g.fillRoundedRectangle(listboxBounds.toFloat(), 5.0f);
        g.fillRect(listboxBounds.removeFromRight(10));
    }

    void paintOverChildren(Graphics& g) override
    {
        auto listboxBounds = getLocalBounds().removeFromLeft(200);

        g.setColour(findColour(PlugDataColour::outlineColourId));
        g.drawLine(Line<float>{listboxBounds.getTopRight().toFloat(), listboxBounds.getBottomRight().toFloat()});
    }

    void selectedRowsChanged (int lastRowSelected) override
    {
        for(auto* view : views)
        {
            // Make sure we remember common values when switching views
            if(view->isVisible()) {
                views[lastRowSelected]->patchFile = view->patchFile;
                views[lastRowSelected]->projectNameValue = view->projectNameValue.getValue();
                views[lastRowSelected]->projectCopyrightValue = view->projectCopyrightValue.getValue();
                views[lastRowSelected]->inputPatchValue = view->inputPatchValue.getValue();
            }
            view->setVisible(false);
        }

        views[lastRowSelected]->setVisible(true);
    }

    void resized() override
    {
        auto b = getLocalBounds();
        listBox.setBounds(b.removeFromLeft(200).reduced(4));

        for(auto* view : views)
        {
            view->setBounds(b);
        }
    }

    int getNumRows() override
    {
        return items.size();
    }

    StringArray getExports() {
        return items;
    }

    void paintListBoxItem (int row, Graphics& g, int width, int height, bool rowIsSelected) override
    {
        if (isPositiveAndBelow (row, items.size()))
        {
            if (rowIsSelected) {
                g.setColour(findColour (PlugDataColour::sidebarActiveBackgroundColourId));
                g.fillRoundedRectangle(5, 3, width - 10, height - 6, 5.0f);
            }

            const auto textColour = findColour(rowIsSelected ? PlugDataColour::sidebarActiveTextColourId : PlugDataColour::sidebarTextColourId);
            g.setColour (textColour);
            g.setFont (15);
            g.drawText(items[row], Rectangle<int>(15, 0, width - 30, height), Justification::centredLeft);
        }
    }

    int getBestHeight (int preferredHeight)
    {
        auto extra = listBox.getOutlineThickness() * 2;
        return jmax (listBox.getRowHeight() * 2 + extra,
                     jmin (listBox.getRowHeight() * getNumRows() + extra,
                           preferredHeight));
    }

    JUCE_DECLARE_NON_COPYABLE_WITH_LEAK_DETECTOR (ExporterPanel)
};


struct HeavyExportDialog : public Component
{
    bool hasToolchain = false;

    ExportingView exportingView;
    ToolchainInstaller installer;
    ExporterPanel exporterPanel;

    inline static File toolchain = File::getSpecialLocation(File::SpecialLocationType::userApplicationDataDirectory).getChildFile("PlugData").getChildFile("Toolchain");

    HeavyExportDialog(Dialog* dialog) : exporterPanel(dynamic_cast<PlugDataPluginEditor*>(dialog->parentComponent), &exportingView), installer(dynamic_cast<PlugDataPluginEditor*>(dialog->parentComponent)) {

        hasToolchain = toolchain.exists();

        // Create integer versions by removing the dots
        // Compare latest version on github to the currently installed version
        auto latestVersion = URL("https://raw.githubusercontent.com/timothyschoen/HeavyDistributable/main/VERSION").readEntireTextStream().trim().removeCharacters(".").getIntValue();
        auto installedVersion = toolchain.getChildFile("VERSION").loadFileAsString().trim().removeCharacters(".").getIntValue();

        if(hasToolchain && latestVersion > installedVersion) {
            installer.needsUpdate = true;
            hasToolchain = false;
        }

        addChildComponent(installer);
        addChildComponent(exporterPanel);
        addChildComponent(exportingView);

        exportingView.setAlwaysOnTop(true);

        installer.toolchainInstalledCallback = [this](){
            hasToolchain = true;
            exporterPanel.setVisible(true);
            installer.setVisible(false);
        };

        if(hasToolchain) {
            exporterPanel.setVisible(true);
        }
        else {
            installer.setVisible(true);
        }
    }

    void paint(Graphics& g)
    {
        g.setColour(findColour(PlugDataColour::panelBackgroundColourId));
        g.fillRoundedRectangle(getLocalBounds().toFloat(), 5.0f);
    }

    void resized() {
        auto b = getLocalBounds();
        exporterPanel.setBounds(b);
        installer.setBounds(b);
        exportingView.setBounds(b);
    }
};
<|MERGE_RESOLUTION|>--- conflicted
+++ resolved
@@ -1,1233 +1,1228 @@
-/*
- // Copyright (c) 2021-2022 Timothy Schoen
- // For information on usage and redistribution, and for a DISCLAIMER OF ALL
- // WARRANTIES, see the file, "LICENSE.txt," in this distribution.
- */
-
-#include "Canvas.h"
-#include "../Utility/WindowsUtils.h"
-
-#if JUCE_LINUX
-#include <unistd.h>
-#include <sys/types.h>
-#include <sys/wait.h>
-#endif
-
-#include <z_libpd.h>
-
-struct ToolchainInstaller : public Component, public Thread, public Timer
-{
-    struct InstallButton : public Component
-    {
-
-#if JUCE_WINDOWS
-        String downloadSize = "390 MB";
-#elif JUCE_MAC
-        String downloadSize = "650 MB";
-#else
-        String downloadSize = "800 MB";
-#endif
-        String iconText = Icons::SaveAs;
-        String topText = "Download Toolchain";
-        String bottomText = "Download compilation utilities (" + downloadSize + ")";
-
-        std::function<void(void)> onClick = [](){};
-
-        InstallButton()
-        {
-            setInterceptsMouseClicks(true, false);
-        }
-
-        void paint(Graphics& g)
-        {
-            auto* lnf = dynamic_cast<PlugDataLook*>(&getLookAndFeel());
-
-            auto textColour = findColour(PlugDataColour::canvasTextColourId);
-
-            g.setColour(textColour);
-
-            g.setFont(lnf->iconFont.withHeight(24));
-            g.drawText(iconText, 20, 5, 40, 40, Justification::centredLeft);
-
-            g.setFont(lnf->defaultFont.withHeight(16));
-            g.drawText(topText, 60, 7, getWidth() - 60, 20, Justification::centredLeft);
-
-            g.setFont(lnf->thinFont.withHeight(14));
-            g.drawText(bottomText, 60, 25, getWidth() - 60, 16, Justification::centredLeft);
-
-            if(isMouseOver()) {
-                g.drawRoundedRectangle(1, 1, getWidth() - 2, getHeight() - 2, 4.0f, 0.5f);
-            }
-        }
-
-        void mouseUp(const MouseEvent& e)
-        {
-            onClick();
-        }
-
-        void mouseEnter(const MouseEvent& e)
-        {
-            repaint();
-        }
-
-        void mouseExit(const MouseEvent& e)
-        {
-            repaint();
-        }
-    };
-
-    void timerCallback() override
-    {
-        repaint();
-    }
-
-#if JUCE_LINUX
-    std::tuple<String, String, String> getDistroID()
-    {
-        ChildProcess catProcess;
-        catProcess.start({"cat", "/etc/os-release"});
-
-        auto ret = catProcess.readAllProcessOutput();
-
-        auto items = StringArray::fromLines(String(ret));
-
-        String name;
-        String idLike;
-        String version;
-
-        for(auto& item : items) {
-            if(item.startsWith("ID=")) {
-                name = item.fromFirstOccurrenceOf("=", false, false).trim();
-            }
-            else if(item.startsWith("ID_LIKE=")) {
-                idLike = item.fromFirstOccurrenceOf("=", false, false).trim();
-            }
-            else if(item.startsWith("VERSION_ID=")) {
-                version = item.fromFirstOccurrenceOf("=", false, false).trim();
-            }
-        }
-
-        return {name, idLike, version};
-    }
-#endif
-
-    ToolchainInstaller(PlugDataPluginEditor* pluginEditor) : Thread("Toolchain Install Thread"), editor(pluginEditor) {
-        addAndMakeVisible(&installButton);
-
-        installButton.onClick = [this](){
-            errorMessage = "";
-            repaint();
-
-            // Get latest version
-            auto latestVersion = "v" + URL("https://raw.githubusercontent.com/timothyschoen/HeavyDistributable/main/VERSION").readEntireTextStream().trim();
-
-            if(latestVersion == "v") {
-                errorMessage = "Error: Could not download files (possibly no network connection)";
-                installButton.topText = "Try Again";
-                repaint();
-            }
-
-            String downloadLocation = "https://github.com/timothyschoen/HeavyDistributable/releases/download/" + latestVersion + "/";
-
-#if JUCE_MAC
-            downloadLocation += "Heavy-MacOS-Universal.zip";
-#elif JUCE_WINDOWS
-            downloadLocation += "Heavy-Win64.zip";
-#elif JUCE_LINUX && __aarch64__
-            downloadLocation += "Heavy-Linux-arm64.zip";
-#else
-
-            auto [distroName, distroBackupName, distroVersion] = getDistroID();
-
-            if(distroName == "fedora" && distroVersion == "36") {
-                downloadLocation += "Heavy-Fedora-36-x64.zip";
-            }
-            else if(distroName == "fedora" && distroVersion == "35") {
-                downloadLocation += "Heavy-Fedora-35-x64.zip";
-            }
-            else if(distroName == "ubuntu" && distroVersion == "22.04") {
-                downloadLocation += "Heavy-Ubuntu-22.04-x64.zip";
-            }
-            else if(distroBackupName == "ubuntu" || distroName == "ubuntu") {
-                downloadLocation += "Heavy-Ubuntu-20.04-x64.zip";
-            }
-            else if(distroName == "arch" || distroBackupName == "arch") {
-                downloadLocation += "Heavy-Arch-x64.zip";
-            }
-            else if(distroName == "debian" || distroBackupName == "debian") {
-                downloadLocation += "Heavy-Debian-x64.zip";
-            }
-            else if(distroName == "opensuse-leap" || distroBackupName.contains("suse")) {
-                downloadLocation += "Heavy-OpenSUSE-Leap-x64.zip";
-            }
-            else if(distroName == "mageia") {
-                downloadLocation += "Heavy-Mageia-x64.zip";
-            }
-            // If we're not sure, just try the debian one and pray
-            else {
-                downloadLocation += "Heavy-Debian-x64.zip";
-            }
-#endif
-            instream = URL(downloadLocation).createInputStream(URL::InputStreamOptions(URL::ParameterHandling::inAddress)
-                                                               .withConnectionTimeoutMs(5000)
-                                                               .withStatusCode(&statusCode));
-            startThread(3);
-        };
-    }
-
-    void paint(Graphics& g) override {
-        auto* lnf = dynamic_cast<PlugDataLook*>(&getLookAndFeel());
-        if(!lnf) return;
-
-        g.setColour(findColour(PlugDataColour::canvasTextColourId));
-        g.setFont(lnf->boldFont.withHeight(32));
-        if(needsUpdate) {
-            g.drawText("Toolchain needs to be updated", 0, getHeight() / 2 - 150, getWidth(), 40, Justification::centred);
-        }
-        else {
-            g.drawText("Toolchain not found", 0, getHeight() / 2 - 150, getWidth(), 40, Justification::centred);
-        }
-
-
-        g.setFont(lnf->thinFont.withHeight(23));
-        if(needsUpdate) {
-            g.drawText("Update the toolchain to get started", 0,  getHeight() / 2 - 120, getWidth(), 40, Justification::centred);
-        }
-        else {
-            g.drawText("Install the toolchain to get started", 0,  getHeight() / 2 - 120, getWidth(), 40, Justification::centred);
-        }
-
-        if(installProgress != 0.0f)
-        {
-            float width = getWidth() - 90.0f;
-            float right = jmap(installProgress, 90.f, width);
-
-            Path downloadPath;
-            downloadPath.addLineSegment({ 90, 300, right, 300 }, 1.0f);
-
-            Path fullPath;
-            fullPath.addLineSegment({ 90, 300, width, 300 }, 1.0f);
-
-            g.setColour(findColour(PlugDataColour::panelTextColourId));
-            g.strokePath(fullPath, PathStrokeType(11.0f, PathStrokeType::JointStyle::curved, PathStrokeType::EndCapStyle::rounded));
-
-            g.setColour(findColour(PlugDataColour::panelActiveBackgroundColourId));
-            g.strokePath(downloadPath, PathStrokeType(8.0f, PathStrokeType::JointStyle::curved, PathStrokeType::EndCapStyle::rounded));
-        }
-
-        if(errorMessage.isNotEmpty()) {
-            g.setFont(Font(15));
-            g.setColour(Colours::red);
-            g.drawText(errorMessage, Rectangle<float>(90.0f, 300.0f, getWidth() - 90.0f, 20), Justification::centred);
-        }
-
-        if(isTimerRunning()) {
-            lnf->drawSpinningWaitAnimation(g, findColour(PlugDataColour::canvasTextColourId), getWidth() / 2 - 16, getHeight() / 2 + 135, 32, 32);
-        }
-    }
-
-    void resized() override
-    {
-        installButton.setBounds(getLocalBounds().withSizeKeepingCentre(450, 50).translated(15, -30));
-    }
-
-    void run() override
-    {
-        MemoryBlock toolchainData;
-
-        if(!instream) return; // error!
-
-        int64 totalBytes = instream->getTotalLength();
-        int64 bytesDownloaded = 0;
-
-        MemoryOutputStream mo(toolchainData, true);
-
-        while (true) {
-            if (threadShouldExit()) return;
-
-            auto written = mo.writeFromInputStream(*instream, 8192);
-
-            if (written == 0) break;
-
-            bytesDownloaded += written;
-
-            float progress = static_cast<long double>(bytesDownloaded) / static_cast<long double>(totalBytes);
-
-            MessageManager::callAsync([this, progress]() mutable {
-                installProgress = progress;
-                repaint();
-            });
-        }
-
-        startTimer(25);
-
-        MemoryInputStream input(toolchainData, false);
-        ZipFile zip(input);
-
-        auto result = zip.uncompressTo(toolchain);
-
-        if (!result.wasOk() || (statusCode >= 400)) {
-            MessageManager::callAsync([this](){
-                installButton.topText = "Try Again";
-                errorMessage = "Error: Could not extract downloaded package";
-                repaint();
-                stopTimer();
-            });
-            return;
-        }
-
-        // Make sure downloaded files have executable permission on unix
-#if JUCE_MAC || JUCE_LINUX
-        system(("chmod +x " + toolchain.getFullPathName() + "/bin/Heavy/Heavy").toRawUTF8());
-        system(("chmod +x " + toolchain.getFullPathName() + "/bin/make").toRawUTF8());
-        system(("chmod +x " + toolchain.getFullPathName() + "/bin/dfu-util").toRawUTF8());
-        system(("chmod +x " + toolchain.getFullPathName() + "/bin/arm-none-eabi-*").toRawUTF8());
-        system(("chmod +x " + toolchain.getFullPathName() + "/arm-none-eabi/bin/*").toRawUTF8());
-        system(("chmod +x " + toolchain.getFullPathName() + "/libexec/gcc/arm-none-eabi/*/*").toRawUTF8());
-#endif
-
-#if JUCE_LINUX
-        // Add udev rule for the daisy seed
-        // This makes sure we can use dfu-util without admin privileges
-        // Kinda sucks that we need to sudo this, but there's no other way AFAIK
-        system("echo \'SUBSYSTEMS==\"usb\", ATTRS{idVendor}==\"0483\", ATTRS{idProduct}==\"df11\", MODE=\"0666\", GROUP=\"plugdev\"\' | pkexec tee /etc/udev/rules.d/50-daisy-stmicro-dfu.rules >/dev/null");
-#elif JUCE_WINDOWS
-        File usbDriverInstaller = toolchain.getChildFile("etc").getChildFile("usb_driver").getChildFile("install-filter.exe");
-        File driverSpec = toolchain.getChildFile("etc").getChildFile("usb_driver").getChildFile("DFU_in_FS_Mode.inf");
-
-        // Since we interact with ComponentPeer, better call it from the message thread
-        MessageManager::callAsync([this, usbDriverInstaller, driverSpec]() mutable {
-            runAsAdmin(usbDriverInstaller.getFullPathName().toStdString(), ("install --inf=" + driverSpec.getFullPathName()).toStdString(), editor->getPeer()->getNativeHandle());
-        });
-
-#endif
-        installProgress = 0.0f;
-        stopTimer();
-
-        MessageManager::callAsync([this](){
-            toolchainInstalledCallback();
-        });
-    }
-
-    inline static File toolchain = File::getSpecialLocation(File::SpecialLocationType::userApplicationDataDirectory).getChildFile("PlugData").getChildFile("Toolchain");
-
-    float installProgress = 0.0f;
-
-    bool needsUpdate = false;
-    int statusCode;
-
-    InstallButton installButton;
-    std::function<void()> toolchainInstalledCallback;
-
-    String errorMessage;
-
-    std::unique_ptr<InputStream> instream;
-
-    PlugDataPluginEditor* editor;
-};
-
-class ExportingView : public Component
-{
-    TextEditor console;
-
-public:
-    enum ExportState
-    {
-        Busy,
-        WaitingForUserInput,
-        Success,
-        Failure,
-        NotExporting
-    };
-
-    TextButton continueButton = TextButton("Continue");
-
-    ExportState state = NotExporting;
-
-    String userInteractionMessage;
-    WaitableEvent userInteractionWait;
-    TextButton confirmButton = TextButton("Done!");
-
-    ExportingView()
-    {
-        setVisible(false);
-        addChildComponent(continueButton);
-        addChildComponent(confirmButton);
-        addAndMakeVisible(console);
-
-        continueButton.onClick = [this](){
-            showState(NotExporting);
-        };
-
-        confirmButton.onClick = [this](){
-            showState(Busy);
-            userInteractionWait.signal();
-        };
-
-        console.setColour(TextEditor::backgroundColourId, findColour(PlugDataColour::sidebarBackgroundColourId));
-        console.setScrollbarsShown(true);
-        console.setMultiLine(true);
-        console.setReadOnly(true);
-        console.setWantsKeyboardFocus(true);
-
-        // To ensure custom LnF got assigned...
-        MessageManager::callAsync([this](){
-            auto* lnf = dynamic_cast<PlugDataLook*>(&getLookAndFeel());
-            if(!lnf) return;
-            console.setFont(lnf->monoFont);
-        });
-    }
-
-    void showState(ExportState newState) {
-        state = newState;
-
-        MessageManager::callAsync([this](){
-            setVisible(state < NotExporting);
-            confirmButton.setVisible(state == WaitingForUserInput);
-            continueButton.setVisible(state >= Success);
-            if(state == Busy) console.setText("");
-            if(console.isShowing()) {
-                console.grabKeyboardFocus();
-            }
-
-            resized();
-            repaint();
-        });
-    }
-
-    void logToConsole(String text) {
-
-        if(text.isNotEmpty()) {
-            MessageManager::callAsync([_this = SafePointer(this), text](){
-                if(!_this) return;
-
-                _this->console.setText(_this->console.getText() + text);
-                _this->console.moveCaretToEnd();
-                _this->console.setScrollToShowCursor(true);
-            });
-        }
-    }
-
-
-    // Don't call from message thread!
-    void waitForUserInput(String message) {
-        MessageManager::callAsync([this, message]() mutable {
-            userInteractionMessage = message;
-            showState(WaitingForUserInput);
-            repaint();
-        });
-
-        userInteractionWait.wait();
-    }
-
-    void paint(Graphics& g) override
-    {
-        auto* lnf = dynamic_cast<PlugDataLook*>(&getLookAndFeel());
-        if(!lnf) return;
-
-        g.setColour(findColour(PlugDataColour::panelBackgroundColourId));
-        g.fillRoundedRectangle(getLocalBounds().toFloat(), 5.0f);
-
-        if(state == Busy)
-        {
-            g.setColour(findColour(PlugDataColour::canvasTextColourId));
-            g.setFont(lnf->boldFont.withHeight(32));
-            g.drawText("Exporting...", 0, 25, getWidth(), 40, Justification::centred);
-
-            lnf->drawSpinningWaitAnimation(g, findColour(PlugDataColour::canvasTextColourId), getWidth() / 2 - 16, getHeight() / 2 + 135, 32, 32);
-        }
-        else if(state == Success) {
-            g.setColour(findColour(PlugDataColour::canvasTextColourId));
-            g.setFont(lnf->boldFont.withHeight(32));
-            g.drawText("Export successful", 0, 25, getWidth(), 40, Justification::centred);
-
-        }
-        else if(state == Failure) {
-            g.setColour(findColour(PlugDataColour::canvasTextColourId));
-            g.setFont(lnf->boldFont.withHeight(32));
-            g.drawText("Exporting failed", 0, 25, getWidth(), 40, Justification::centred);
-        }
-        else if(state == WaitingForUserInput)
-        {
-            g.setColour(findColour(PlugDataColour::canvasTextColourId));
-            g.setFont(lnf->boldFont.withHeight(32));
-            g.drawText(userInteractionMessage, 0, 25, getWidth(), 40, Justification::centred);
-        }
-    }
-
-    void resized() override {
-        console.setBounds(proportionOfWidth (0.1f), 80, proportionOfWidth (0.8f), getHeight() - 172);
-        continueButton.setBounds(proportionOfWidth (0.42f), getHeight() - 60, proportionOfWidth (0.12f), 24);
-        confirmButton.setBounds(proportionOfWidth (0.42f), getHeight() - 60, proportionOfWidth (0.12f), 24);
-    }
-};
-
-struct ExporterSettingsPanel : public Component, public Value::Listener, public Timer, public ChildProcess, public ThreadPool
-{
-    inline static File toolchain = File::getSpecialLocation(File::SpecialLocationType::userApplicationDataDirectory).getChildFile("PlugData").getChildFile("Toolchain");
-
-    TextButton exportButton = TextButton("Export");
-
-    Value inputPatchValue;
-    Value projectNameValue;
-    Value projectCopyrightValue;
-
-#if JUCE_WINDOWS
-    const inline static String exeSuffix = ".exe";
-#else
-    const inline static String exeSuffix = "";
-#endif
-
-    inline static File heavyExecutable = File::getSpecialLocation(File::SpecialLocationType::userApplicationDataDirectory).getChildFile("PlugData").getChildFile("Toolchain").getChildFile("bin").getChildFile("Heavy").getChildFile("Heavy" + exeSuffix);
-
-    bool validPatchSelected = false;
-
-    std::unique_ptr<FileChooser> saveChooser;
-    std::unique_ptr<FileChooser> openChooser;
-
-    OwnedArray<PropertiesPanel::Property> properties;
-
-    File patchFile;
-    File openedPatchFile;
-    File realPatchFile;
-
-    ExportingView* exportingView;
-
-    int labelWidth = 180;
-    bool shouldQuit = false;
-
-    PlugDataPluginEditor* editor;
-
-
-    ExporterSettingsPanel(PlugDataPluginEditor* pluginEditor, ExportingView* exportView) : ThreadPool(2), exportingView(exportView), editor(pluginEditor)
-    {
-        addAndMakeVisible(exportButton);
-
-        auto* patchChooser = new PropertiesPanel::ComboComponent("Patch to export", inputPatchValue, {"Currently opened patch", "Other patch (browse)"});
-        properties.add(patchChooser);
-        patchChooser->comboBox.setTextWhenNothingSelected("Choose a patch to export...");
-        patchChooser->comboBox.setSelectedId(-1);
-
-        properties.add(new PropertiesPanel::EditableComponent<String>("Project Name (optional)", projectNameValue));
-        properties.add(new PropertiesPanel::EditableComponent<String>("Project Copyright (optional)", projectCopyrightValue));
-
-        inputPatchValue.addListener(this);
-        projectNameValue.addListener(this);
-        projectCopyrightValue.addListener(this);
-
-        for(auto* panel : properties) {
-
-            panel->setColour(ComboBox::backgroundColourId, findColour(PlugDataColour::panelBackgroundColourId));
-            addAndMakeVisible(panel);
-        }
-
-        if(auto* cnv = editor->getCurrentCanvas())
-        {
-            openedPatchFile = File::createTempFile(".pd");
-            openedPatchFile.replaceWithText(cnv->patch.getCanvasContent());
-            patchChooser->comboBox.setItemEnabled(1, true);
-            patchChooser->comboBox.setSelectedId(1);
-            patchFile = openedPatchFile;
-            realPatchFile = cnv->patch.getCurrentFile();
-
-            if(realPatchFile.existsAsFile()) {
-                projectNameValue = realPatchFile.getFileNameWithoutExtension();
-            }
-        }
-        else {
-            patchChooser->comboBox.setItemEnabled(1, false);
-            patchChooser->comboBox.setSelectedId(0);
-            validPatchSelected = false;
-        }
-
-        exportButton.onClick = [this](){
-
-            auto constexpr folderChooserFlags = FileBrowserComponent::saveMode | FileBrowserComponent::canSelectFiles | FileBrowserComponent::warnAboutOverwriting;
-
-            saveChooser = std::make_unique<FileChooser>("Choose a location...", File::getSpecialLocation(File::userHomeDirectory), "", true);
-
-            saveChooser->launchAsync(folderChooserFlags,
-                                     [this](FileChooser const& fileChooser) {
-
-                auto const file = fileChooser.getResult();
-
-                if(file.getParentDirectory().exists()) {
-                    startExport(file);
-                }
-            });
-
-        };
-    }
-
-    ~ExporterSettingsPanel() {
-        if(openedPatchFile.existsAsFile()) {
-            openedPatchFile.deleteFile();
-        }
-
-        shouldQuit = true;
-        if(isRunning()) kill();
-        removeAllJobs(true, -1);
-    }
-
-    void startExport(File outDir) {
-
-        auto patchPath = patchFile.getFullPathName();
-        auto outPath = outDir.getFullPathName();
-        auto projectTitle = projectNameValue.toString();
-        auto projectCopyright = projectCopyrightValue.toString();
-
-
-        if(projectTitle.isEmpty()) projectTitle = "Untitled";
-
-        // Add file location to search paths
-        auto searchPaths = StringArray{patchFile.getParentDirectory().getFullPathName()};
-
-        // Get pd's search paths
-        char* paths[1024];
-        int numItems;
-        libpd_get_search_paths(paths, &numItems);
-
-        if(realPatchFile.existsAsFile()) {
-            searchPaths.add(realPatchFile.getParentDirectory().getFullPathName());
-        }
-
-        for(int i = 0; i < numItems; i++) {
-            searchPaths.add(paths[i]);
-        }
-
-        // Make sure we don't add the file location twice
-        searchPaths.removeDuplicates(false);
-
-        addJob([this, patchPath, outPath, projectTitle, projectCopyright, searchPaths]() mutable {
-            startTimer(25);
-            exportingView->showState(ExportingView::Busy);
-
-            auto result = performExport(patchPath, outPath, projectTitle, projectCopyright, searchPaths);
-
-            if(shouldQuit) return;
-
-            exportingView->showState(result ? ExportingView::Failure : ExportingView::Success);
-
-            MessageManager::callAsync([this](){
-                stopTimer();
-                repaint();
-            });
-        });
-    }
-
-    void valueChanged(Value& v) override
-    {
-        if(v.refersToSameSourceAs(inputPatchValue)) {
-            int idx = static_cast<int>(v.getValue());
-
-            if(idx == 1) {
-                patchFile = openedPatchFile;
-                validPatchSelected = true;
-            }
-            else if(idx == 2) {
-                // Open file browser
-                openChooser = std::make_unique<FileChooser>("Choose file to open", File::getSpecialLocation(File::userHomeDirectory), "*.pd", true);
-
-                openChooser->launchAsync(FileBrowserComponent::openMode | FileBrowserComponent::canSelectFiles, [this](FileChooser const& fileChooser){
-
-                    auto result = fileChooser.getResult();
-                    if(result.existsAsFile()) {
-                        patchFile = result;
-                        validPatchSelected = true;
-                    }
-                    else {
-                        inputPatchValue = -1;
-                        patchFile = "";
-                        validPatchSelected = false;
-                    }
-
-                });
-            }
-        }
-
-        exportButton.setEnabled(validPatchSelected);
-    }
-
-    void resized() override
-    {
-        auto b = Rectangle<int>(0, 50, getWidth(), getHeight() - 38);
-
-        exportButton.setBounds(getLocalBounds().removeFromBottom(23).removeFromRight(80).translated(-10, -10));
-
-        for (auto* panel : properties) {
-            auto panelBounds = b.removeFromTop(23);
-            panel->setBounds(panelBounds);
-            b.removeFromTop(5);
-        }
-    }
-
-    void paintOverChildren(Graphics& g) override {
-        auto b = Rectangle<int>(0, 50, getWidth(), getHeight() - 38);
-
-        g.setColour(findColour(PlugDataColour::outlineColourId).withAlpha(0.4f));
-        //g.drawLine(Line<int>(b.getTopLeft(), b.getTopRight()).toFloat());
-
-        for     (auto* panel : properties) {
-            auto panelBounds = b.removeFromTop(23);
-            //g.drawLine(Line<int>(panelBounds.getBottomLeft(), panelBounds.getBottomRight()).toFloat());
-        }
-
-        //g.drawLine((getWidth() / 2.0f) + 1, 50, (getWidth() / 2.0f) + 1, 50 + properties.size() * 23);
-    }
-
-private:
-
-    static constexpr int maxLength = 32768;
-    char processOutput[maxLength];
-
-    void timerCallback() override {
-
-        if(getNumJobs() < 2) {
-            addJob([this](){
-                // This blocks, so we need to run it on another thread
-                int len = readProcessOutput(processOutput, maxLength);
-
-                MessageManager::callAsync([_this = SafePointer(this), len]() mutable {
-                    if(!_this) return;
-                    _this->exportingView->logToConsole(String(_this->processOutput, len));
-                });
-            });
-        }
-
-        exportingView->repaint();
-    }
-
-    virtual bool performExport(String pdPatch, String outdir, String name, String copyright, StringArray searchPaths) = 0;
-
-public:
-
-
-    String createMetaJson(DynamicObject::Ptr metaJson) {
-        auto metadata = File::createTempFile(".json");
-        static String metaString = JSON::toString (var (metaJson.get()));
-        metadata.replaceWithText(metaString);
-        return metadata.getFullPathName();
-    }
-
-};
-
-class CppSettingsPanel : public ExporterSettingsPanel
-{
-public:
-    CppSettingsPanel(PlugDataPluginEditor* editor, ExportingView* exportingView) : ExporterSettingsPanel(editor, exportingView) {
-    }
-
-    bool performExport(String pdPatch, String outdir, String name, String copyright, StringArray searchPaths) override
-    {
-        exportingView->showState(ExportingView::Busy);
-
-        StringArray args = {heavyExecutable.getFullPathName(), pdPatch, "-o" + outdir};
-
-        args.add("-n" + name);
-
-        if(copyright.isNotEmpty()) {
-            args.add("--copyright");
-            args.add("\"" + name + "\"");
-        }
-
-        args.add("-v");
-
-        String searchPathArg = "-p\"[";
-        for(auto& path : searchPaths) {
-            searchPathArg += path + ", ";
-        }
-        searchPathArg.trimCharactersAtEnd(", ");
-        searchPathArg += "]";
-
-        args.add(searchPathArg);
-
-        if(shouldQuit) return 1;
-
-        start(args);
-        waitForProcessToFinish(-1);
-
-        if(shouldQuit) return 1;
-
-        auto outputFile = File(outdir);
-        outputFile.getChildFile("ir").deleteRecursively();
-        outputFile.getChildFile("hv").deleteRecursively();
-
-        // Delay to get correct exit code
-        Time::waitForMillisecondCounter(Time::getMillisecondCounter() + 300);
-
-        return getExitCode();
-    }
-};
-
-class DaisySettingsPanel : public ExporterSettingsPanel
-{
-public:
-
-    Value targetBoardValue = Value(var(1));
-    Value exportTypeValue = Value(var(3));
-    Value romOptimisationType = Value(var(2));
-    Value ramOptimisationType = Value(var(2));
-
-    TextButton flashButton = TextButton("Flash");
-    Component* ramOptimisation;
-    Component* romOptimisation;
-
-    DaisySettingsPanel(PlugDataPluginEditor* editor, ExportingView* exportingView) : ExporterSettingsPanel(editor, exportingView)
-    {
-<<<<<<< HEAD
-        addAndMakeVisible(properties.add(new PropertiesPanel::ComboComponent("Target board", targetBoardValue, {"Seed", "Pod", "Petal", "Patch", "Field"})));
-        
-=======
-        addAndMakeVisible(properties.add(new PropertiesPanel::ComboComponent("Target board", targetBoardValue, {"Seed", "Pod", "Petal", "Patch", "Path Init", "Field"})));
->>>>>>> 819e3fc5
-        addAndMakeVisible(properties.add(new PropertiesPanel::ComboComponent("Export type", exportTypeValue, {"Source code", "Binary", "Flash"})));
-        
-        addAndMakeVisible(romOptimisation = properties.add(new PropertiesPanel::ComboComponent("ROM Optimisation", romOptimisationType, {"Optimise for size", "Optimise for speed"})));
-        addAndMakeVisible(ramOptimisation = properties.add(new PropertiesPanel::ComboComponent("RAM Optimisation", ramOptimisationType, {"Optimise for size", "Optimise for speed"})));
-
-        exportButton.setVisible(false);
-        addAndMakeVisible(flashButton);
-
-        exportTypeValue.addListener(this);
-
-        flashButton.onClick = [this](){
-
-            auto tempFolder = File::getSpecialLocation(File::tempDirectory).getChildFile("Heavy-" + Uuid().toString().substring(10));
-            startExport(tempFolder);
-        };
-    }
-
-    void resized() override {
-        ExporterSettingsPanel::resized();
-        flashButton.setBounds(exportButton.getBounds());
-    }
-
-    void valueChanged(Value& v) override
-    {
-        ExporterSettingsPanel::valueChanged(v);
-        flashButton.setEnabled(validPatchSelected);
-
-        bool flash = static_cast<int>(exportTypeValue.getValue()) == 3;
-        exportButton.setVisible(!flash);
-        flashButton.setVisible(flash);
-
-        ramOptimisation->setVisible(flash);
-        romOptimisation->setVisible(flash);
-    }
-
-
-    bool performExport(String pdPatch, String outdir, String name, String copyright, StringArray searchPaths) override
-    {
-        auto target = static_cast<int>(targetBoardValue.getValue()) - 1;
-        bool compile = static_cast<int>(exportTypeValue.getValue()) - 1;
-        bool flash = static_cast<int>(exportTypeValue.getValue()) == 3;
-
-        StringArray args = {heavyExecutable.getFullPathName(), pdPatch, "-o" + outdir};
-
-        args.add("-n" + name);
-
-        if(copyright.isNotEmpty()) {
-            args.add("--copyright");
-            args.add("\"" + name + "\"");
-        }
-
-        auto boards = StringArray{"seed", "pod", "petal", "patch", "patch_init", "field"};
-        auto board = boards[target];
-
-        DynamicObject::Ptr metaJson (new DynamicObject());
-        var metaDaisy (new DynamicObject());
-        metaDaisy.getDynamicObject()->setProperty("board", board);
-        metaJson->setProperty("daisy", metaDaisy);
-
-        args.add("-m" + createMetaJson(metaJson));
-
-        args.add("-v");
-        args.add("-gdaisy");
-
-        start(args);
-        waitForProcessToFinish(-1);
-
-        exportingView->logToConsole("Compiling...");
-
-        if(shouldQuit) return 1;
-
-        // Delay to get correct exit code
-        Time::waitForMillisecondCounter(Time::getMillisecondCounter() + 300);
-
-        int heavyExitCode = getExitCode();
-
-        if(compile) {
-
-            auto bin = toolchain.getChildFile("bin");
-            auto libDaisy = toolchain.getChildFile("lib").getChildFile("libDaisy");
-            auto make = bin.getChildFile("make" + exeSuffix);
-            auto compiler = bin.getChildFile("arm-none-eabi-gcc" + exeSuffix);
-
-            auto outputFile = File(outdir);
-            libDaisy.copyDirectoryTo(outputFile.getChildFile("libDaisy"));
-
-            outputFile.getChildFile("ir").deleteRecursively();
-            outputFile.getChildFile("hv").deleteRecursively();
-            outputFile.getChildFile("c").deleteRecursively();
-
-            auto workingDir = File::getCurrentWorkingDirectory();
-            auto sourceDir = outputFile.getChildFile("daisy").getChildFile("source");
-
-            sourceDir.setAsCurrentWorkingDirectory();
-
-            sourceDir.getChildFile("build").createDirectory();
-            toolchain.getChildFile("lib").getChildFile("heavy-static.a").copyFileTo(sourceDir.getChildFile("build").getChildFile("heavy-static.a"));
-            toolchain.getChildFile("etc").getChildFile("daisy_makefile").copyFileTo(sourceDir.getChildFile("Makefile"));
-
-            auto gccPath = bin.getFullPathName();
-
-            int ramType = static_cast<int>(romOptimisationType.getValue());
-            int romType = static_cast<int>(romOptimisationType.getValue());
-
-
-            auto linkerDir = toolchain.getChildFile("etc").getChildFile("linkers");
-            File linkerFile;
-
-            String internalAddress = "0x08000000";
-            String qspiAddress = "0x90040000";
-            String flashAddress = internalAddress;
-
-            bool bootloader = false;
-
-            // 1 is size, 2 is speed
-            if(romType == 1) {
-                if(ramType == 1) {
-                    linkerFile = linkerDir.getChildFile("sram_linker_sdram.lds");
-
-                }
-                else if(ramType == 2) {
-                    linkerFile = linkerDir.getChildFile("sram_linker.lds");
-                }
-
-                flashAddress = qspiAddress;
-                bootloader = true;
-            }
-            else if(romType == 2 && ramType == 1) {
-                linkerFile = linkerDir.getChildFile("default_linker_sdram.lds");
-            }
-            // 2-2 is skipped because it's the default
-
-            auto makefileText = sourceDir.getChildFile("Makefile").loadFileAsString();
-            if(linkerFile.existsAsFile()) makefileText = makefileText.replace("# LINKER", "LDSCRIPT = " + linkerFile.getFullPathName());
-            if(bootloader) makefileText = makefileText.replace("# BOOTLOADER", "APP_TYPE = BOOT_SRAM");
-            sourceDir.getChildFile("Makefile").replaceWithText(makefileText);
-
-#if JUCE_WINDOWS
-            auto buildScript = sourceDir.getChildFile("build.sh");
-            buildScript.replaceWithText(make.getFullPathName().replaceCharacter('\\', '/') + " -j4 -f " + sourceDir.getChildFile("Makefile").getFullPathName().replaceCharacter('\\', '/') + " GCC_PATH=" + gccPath.replaceCharacter('\\', '/') + " PROJECT_NAME=" + name);
-
-            auto sh = toolchain.getChildFile("bin").getChildFile("sh.exe");
-            String command = sh.getFullPathName() + " --login " + buildScript.getFullPathName().replaceCharacter('\\', '/');
-#else
-            String command = make.getFullPathName().replaceCharacter('\\', '/') + " -j4 -f " + sourceDir.getChildFile("Makefile").getFullPathName().replaceCharacter('\\', '/') + " GCC_PATH=" + gccPath.replaceCharacter('\\', '/') + " PROJECT_NAME=" + name;
-#endif
-            // Use std::system because on Mac, juce ChildProcess is slow when using Rosetta
-            start(command.toRawUTF8());
-            waitForProcessToFinish(-1);
-
-            // Restore original working directory
-            workingDir.setAsCurrentWorkingDirectory();
-
-            auto binLocation = outputFile.getChildFile(name + ".bin");
-            sourceDir.getChildFile("build").getChildFile("Heavy_" + name + ".bin").moveFileTo(binLocation);
-
-            outputFile.getChildFile("daisy").deleteRecursively();
-            outputFile.getChildFile("libDaisy").deleteRecursively();
-
-            // Delay to get correct exit code
-            Time::waitForMillisecondCounter(Time::getMillisecondCounter() + 300);
-
-            auto compileExitCode = getExitCode();
-            if(flash && !compileExitCode) {
-
-                auto dfuUtil = bin.getChildFile("dfu-util" + exeSuffix);
-
-                if(bootloader) {
-                    exportingView->logToConsole("Flashing bootloader...");
-                    auto bootBin = libDaisy.getChildFile("core").getChildFile("dsy_bootloader_v5_4.bin");
-                    auto dfuBootloaderCommand = dfuUtil.getFullPathName() + " -a 0 -s " + internalAddress + ":leave -D " + bootBin.getFullPathName() + " -d ,0483:df11";
-                    start(dfuBootloaderCommand.toRawUTF8());
-                    waitForProcessToFinish(-1);
-                    Time::waitForMillisecondCounter(Time::getMillisecondCounter() + 300);
-
-                    // We need to enable DFU mode again after flashing the bootloader
-                    // This will show DFU mode dialog synchonously
-                    exportingView->waitForUserInput("Please put your Daisy in DFU mode again");
-                }
-
-                exportingView->logToConsole("Flashing...");
-
-                auto dfuCommand = dfuUtil.getFullPathName() + " -a 0 -s " + flashAddress + ":leave -D " + binLocation.getFullPathName() + " -d ,0483:df11";
-
-                start(dfuCommand.toRawUTF8());
-                waitForProcessToFinish(-1);
-
-                // Delay to get correct exit code
-                Time::waitForMillisecondCounter(Time::getMillisecondCounter() + 300);
-
-                auto flashExitCode = getExitCode();
-
-                return heavyExitCode && compileExitCode && flashExitCode;
-            }
-
-            return heavyExitCode && compileExitCode;
-        }
-        else {
-            auto outputFile = File(outdir);
-
-            auto libDaisy = toolchain.getChildFile("lib").getChildFile("libDaisy");
-            libDaisy.copyDirectoryTo(outputFile.getChildFile("libDaisy"));
-
-            outputFile.getChildFile("ir").deleteRecursively();
-            outputFile.getChildFile("hv").deleteRecursively();
-            outputFile.getChildFile("c").deleteRecursively();
-            return heavyExitCode;
-        }
-    }
-};
-
-class DPFSettingsPanel : public ExporterSettingsPanel
-{
-public:
-    DPFSettingsPanel(PlugDataPluginEditor* editor, ExportingView* exportingView) : ExporterSettingsPanel(editor, exportingView)
-    {
-    }
-
-    bool performExport(String pdPatch, String outdir, String name, String copyright, StringArray searchPaths) override
-    {
-        exportingView->showState(ExportingView::Busy);
-
-        StringArray args = {heavyExecutable.getFullPathName(), pdPatch, "-o" + outdir};
-
-        args.add("-n" + name);
-
-        if(copyright.isNotEmpty()) {
-            args.add("--copyright");
-            args.add("\"" + copyright + "\"");
-        }
-
-        DynamicObject::Ptr metaJson (new DynamicObject());
-
-        StringArray formats = {
-            "lv2_dsp",
-            "vst2",
-            "vst3",
-            "clap",
-            "jack"
-        };
-
-        var metaDPF (new DynamicObject());
-        metaDPF.getDynamicObject()->setProperty("project", "true");
-        metaDPF.getDynamicObject()->setProperty("description", "Rename Me");
-        metaDPF.getDynamicObject()->setProperty("maker", "Wasted Audio");
-        metaDPF.getDynamicObject()->setProperty("license", "ISC");
-        metaDPF.getDynamicObject()->setProperty("midi_input", 0);
-        metaDPF.getDynamicObject()->setProperty("midi_output", 0);
-        metaDPF.getDynamicObject()->setProperty("plugin_formats", formats);
-
-        metaJson->setProperty("dpf", metaDPF);
-
-        args.add("-m" + createMetaJson(metaJson));
-        args.add("-v");
-        args.add("-gdpf");
-
-        String searchPathArg = "-p ";
-        for(auto& path : searchPaths) {
-            searchPathArg += path + " ";
-        }
-        searchPathArg.trimCharactersAtEnd(" ");
-
-        args.add(searchPathArg);
-
-        if(shouldQuit) return 1;
-
-        start(args);
-        waitForProcessToFinish(-1);
-
-        if(shouldQuit) return 1;
-
-        auto outputFile = File(outdir);
-        outputFile.getChildFile("ir").deleteRecursively();
-        outputFile.getChildFile("hv").deleteRecursively();
-        outputFile.getChildFile("c").deleteRecursively();
-
-        // Delay to get correct exit code
-        Time::waitForMillisecondCounter(Time::getMillisecondCounter() + 300);
-
-        return getExitCode();
-    }
-};
-
-class ExporterPanel  : public Component, private ListBoxModel
-{
-public:
-
-    ListBox listBox;
-
-    TextButton addButton = TextButton(Icons::Add);
-
-    OwnedArray<ExporterSettingsPanel> views;
-
-    std::function<void(int)> onChange;
-
-    StringArray items = {"C++", "Daisy", "DPF"};
-
-    ExporterPanel(PlugDataPluginEditor* editor, ExportingView* exportingView)
-    {
-        addChildComponent(views.add(new CppSettingsPanel(editor, exportingView)));
-        addChildComponent(views.add(new DaisySettingsPanel(editor, exportingView)));
-        addChildComponent(views.add(new DPFSettingsPanel(editor, exportingView)));
-
-        addAndMakeVisible(listBox);
-
-        listBox.setModel(this);
-        listBox.setOutlineThickness(0);
-        listBox.selectRow(0);
-        listBox.setColour(ListBox::backgroundColourId, Colours::transparentBlack);
-        listBox.setRowHeight(28);
-    }
-
-    void paint(Graphics& g) override
-    {
-        auto listboxBounds = getLocalBounds().removeFromLeft(200);
-
-        g.setColour(findColour(PlugDataColour::sidebarBackgroundColourId));
-        g.fillRoundedRectangle(listboxBounds.toFloat(), 5.0f);
-        g.fillRect(listboxBounds.removeFromRight(10));
-    }
-
-    void paintOverChildren(Graphics& g) override
-    {
-        auto listboxBounds = getLocalBounds().removeFromLeft(200);
-
-        g.setColour(findColour(PlugDataColour::outlineColourId));
-        g.drawLine(Line<float>{listboxBounds.getTopRight().toFloat(), listboxBounds.getBottomRight().toFloat()});
-    }
-
-    void selectedRowsChanged (int lastRowSelected) override
-    {
-        for(auto* view : views)
-        {
-            // Make sure we remember common values when switching views
-            if(view->isVisible()) {
-                views[lastRowSelected]->patchFile = view->patchFile;
-                views[lastRowSelected]->projectNameValue = view->projectNameValue.getValue();
-                views[lastRowSelected]->projectCopyrightValue = view->projectCopyrightValue.getValue();
-                views[lastRowSelected]->inputPatchValue = view->inputPatchValue.getValue();
-            }
-            view->setVisible(false);
-        }
-
-        views[lastRowSelected]->setVisible(true);
-    }
-
-    void resized() override
-    {
-        auto b = getLocalBounds();
-        listBox.setBounds(b.removeFromLeft(200).reduced(4));
-
-        for(auto* view : views)
-        {
-            view->setBounds(b);
-        }
-    }
-
-    int getNumRows() override
-    {
-        return items.size();
-    }
-
-    StringArray getExports() {
-        return items;
-    }
-
-    void paintListBoxItem (int row, Graphics& g, int width, int height, bool rowIsSelected) override
-    {
-        if (isPositiveAndBelow (row, items.size()))
-        {
-            if (rowIsSelected) {
-                g.setColour(findColour (PlugDataColour::sidebarActiveBackgroundColourId));
-                g.fillRoundedRectangle(5, 3, width - 10, height - 6, 5.0f);
-            }
-
-            const auto textColour = findColour(rowIsSelected ? PlugDataColour::sidebarActiveTextColourId : PlugDataColour::sidebarTextColourId);
-            g.setColour (textColour);
-            g.setFont (15);
-            g.drawText(items[row], Rectangle<int>(15, 0, width - 30, height), Justification::centredLeft);
-        }
-    }
-
-    int getBestHeight (int preferredHeight)
-    {
-        auto extra = listBox.getOutlineThickness() * 2;
-        return jmax (listBox.getRowHeight() * 2 + extra,
-                     jmin (listBox.getRowHeight() * getNumRows() + extra,
-                           preferredHeight));
-    }
-
-    JUCE_DECLARE_NON_COPYABLE_WITH_LEAK_DETECTOR (ExporterPanel)
-};
-
-
-struct HeavyExportDialog : public Component
-{
-    bool hasToolchain = false;
-
-    ExportingView exportingView;
-    ToolchainInstaller installer;
-    ExporterPanel exporterPanel;
-
-    inline static File toolchain = File::getSpecialLocation(File::SpecialLocationType::userApplicationDataDirectory).getChildFile("PlugData").getChildFile("Toolchain");
-
-    HeavyExportDialog(Dialog* dialog) : exporterPanel(dynamic_cast<PlugDataPluginEditor*>(dialog->parentComponent), &exportingView), installer(dynamic_cast<PlugDataPluginEditor*>(dialog->parentComponent)) {
-
-        hasToolchain = toolchain.exists();
-
-        // Create integer versions by removing the dots
-        // Compare latest version on github to the currently installed version
-        auto latestVersion = URL("https://raw.githubusercontent.com/timothyschoen/HeavyDistributable/main/VERSION").readEntireTextStream().trim().removeCharacters(".").getIntValue();
-        auto installedVersion = toolchain.getChildFile("VERSION").loadFileAsString().trim().removeCharacters(".").getIntValue();
-
-        if(hasToolchain && latestVersion > installedVersion) {
-            installer.needsUpdate = true;
-            hasToolchain = false;
-        }
-
-        addChildComponent(installer);
-        addChildComponent(exporterPanel);
-        addChildComponent(exportingView);
-
-        exportingView.setAlwaysOnTop(true);
-
-        installer.toolchainInstalledCallback = [this](){
-            hasToolchain = true;
-            exporterPanel.setVisible(true);
-            installer.setVisible(false);
-        };
-
-        if(hasToolchain) {
-            exporterPanel.setVisible(true);
-        }
-        else {
-            installer.setVisible(true);
-        }
-    }
-
-    void paint(Graphics& g)
-    {
-        g.setColour(findColour(PlugDataColour::panelBackgroundColourId));
-        g.fillRoundedRectangle(getLocalBounds().toFloat(), 5.0f);
-    }
-
-    void resized() {
-        auto b = getLocalBounds();
-        exporterPanel.setBounds(b);
-        installer.setBounds(b);
-        exportingView.setBounds(b);
-    }
-};
+/*
+ // Copyright (c) 2021-2022 Timothy Schoen
+ // For information on usage and redistribution, and for a DISCLAIMER OF ALL
+ // WARRANTIES, see the file, "LICENSE.txt," in this distribution.
+ */
+
+#include "Canvas.h"
+#include "../Utility/WindowsUtils.h"
+
+#if JUCE_LINUX
+#include <unistd.h>
+#include <sys/types.h>
+#include <sys/wait.h>
+#endif
+
+#include <z_libpd.h>
+
+struct ToolchainInstaller : public Component, public Thread, public Timer
+{
+    struct InstallButton : public Component
+    {
+
+#if JUCE_WINDOWS
+        String downloadSize = "390 MB";
+#elif JUCE_MAC
+        String downloadSize = "650 MB";
+#else
+        String downloadSize = "800 MB";
+#endif
+        String iconText = Icons::SaveAs;
+        String topText = "Download Toolchain";
+        String bottomText = "Download compilation utilities (" + downloadSize + ")";
+
+        std::function<void(void)> onClick = [](){};
+
+        InstallButton()
+        {
+            setInterceptsMouseClicks(true, false);
+        }
+
+        void paint(Graphics& g)
+        {
+            auto* lnf = dynamic_cast<PlugDataLook*>(&getLookAndFeel());
+
+            auto textColour = findColour(PlugDataColour::canvasTextColourId);
+
+            g.setColour(textColour);
+
+            g.setFont(lnf->iconFont.withHeight(24));
+            g.drawText(iconText, 20, 5, 40, 40, Justification::centredLeft);
+
+            g.setFont(lnf->defaultFont.withHeight(16));
+            g.drawText(topText, 60, 7, getWidth() - 60, 20, Justification::centredLeft);
+
+            g.setFont(lnf->thinFont.withHeight(14));
+            g.drawText(bottomText, 60, 25, getWidth() - 60, 16, Justification::centredLeft);
+
+            if(isMouseOver()) {
+                g.drawRoundedRectangle(1, 1, getWidth() - 2, getHeight() - 2, 4.0f, 0.5f);
+            }
+        }
+
+        void mouseUp(const MouseEvent& e)
+        {
+            onClick();
+        }
+
+        void mouseEnter(const MouseEvent& e)
+        {
+            repaint();
+        }
+
+        void mouseExit(const MouseEvent& e)
+        {
+            repaint();
+        }
+    };
+
+    void timerCallback() override
+    {
+        repaint();
+    }
+
+#if JUCE_LINUX
+    std::tuple<String, String, String> getDistroID()
+    {
+        ChildProcess catProcess;
+        catProcess.start({"cat", "/etc/os-release"});
+
+        auto ret = catProcess.readAllProcessOutput();
+
+        auto items = StringArray::fromLines(String(ret));
+
+        String name;
+        String idLike;
+        String version;
+
+        for(auto& item : items) {
+            if(item.startsWith("ID=")) {
+                name = item.fromFirstOccurrenceOf("=", false, false).trim();
+            }
+            else if(item.startsWith("ID_LIKE=")) {
+                idLike = item.fromFirstOccurrenceOf("=", false, false).trim();
+            }
+            else if(item.startsWith("VERSION_ID=")) {
+                version = item.fromFirstOccurrenceOf("=", false, false).trim();
+            }
+        }
+
+        return {name, idLike, version};
+    }
+#endif
+
+    ToolchainInstaller(PlugDataPluginEditor* pluginEditor) : Thread("Toolchain Install Thread"), editor(pluginEditor) {
+        addAndMakeVisible(&installButton);
+
+        installButton.onClick = [this](){
+            errorMessage = "";
+            repaint();
+
+            // Get latest version
+            auto latestVersion = "v" + URL("https://raw.githubusercontent.com/timothyschoen/HeavyDistributable/main/VERSION").readEntireTextStream().trim();
+
+            if(latestVersion == "v") {
+                errorMessage = "Error: Could not download files (possibly no network connection)";
+                installButton.topText = "Try Again";
+                repaint();
+            }
+
+            String downloadLocation = "https://github.com/timothyschoen/HeavyDistributable/releases/download/" + latestVersion + "/";
+
+#if JUCE_MAC
+            downloadLocation += "Heavy-MacOS-Universal.zip";
+#elif JUCE_WINDOWS
+            downloadLocation += "Heavy-Win64.zip";
+#elif JUCE_LINUX && __aarch64__
+            downloadLocation += "Heavy-Linux-arm64.zip";
+#else
+
+            auto [distroName, distroBackupName, distroVersion] = getDistroID();
+
+            if(distroName == "fedora" && distroVersion == "36") {
+                downloadLocation += "Heavy-Fedora-36-x64.zip";
+            }
+            else if(distroName == "fedora" && distroVersion == "35") {
+                downloadLocation += "Heavy-Fedora-35-x64.zip";
+            }
+            else if(distroName == "ubuntu" && distroVersion == "22.04") {
+                downloadLocation += "Heavy-Ubuntu-22.04-x64.zip";
+            }
+            else if(distroBackupName == "ubuntu" || distroName == "ubuntu") {
+                downloadLocation += "Heavy-Ubuntu-20.04-x64.zip";
+            }
+            else if(distroName == "arch" || distroBackupName == "arch") {
+                downloadLocation += "Heavy-Arch-x64.zip";
+            }
+            else if(distroName == "debian" || distroBackupName == "debian") {
+                downloadLocation += "Heavy-Debian-x64.zip";
+            }
+            else if(distroName == "opensuse-leap" || distroBackupName.contains("suse")) {
+                downloadLocation += "Heavy-OpenSUSE-Leap-x64.zip";
+            }
+            else if(distroName == "mageia") {
+                downloadLocation += "Heavy-Mageia-x64.zip";
+            }
+            // If we're not sure, just try the debian one and pray
+            else {
+                downloadLocation += "Heavy-Debian-x64.zip";
+            }
+#endif
+            instream = URL(downloadLocation).createInputStream(URL::InputStreamOptions(URL::ParameterHandling::inAddress)
+                                                               .withConnectionTimeoutMs(5000)
+                                                               .withStatusCode(&statusCode));
+            startThread(3);
+        };
+    }
+
+    void paint(Graphics& g) override {
+        auto* lnf = dynamic_cast<PlugDataLook*>(&getLookAndFeel());
+        if(!lnf) return;
+
+        g.setColour(findColour(PlugDataColour::canvasTextColourId));
+        g.setFont(lnf->boldFont.withHeight(32));
+        if(needsUpdate) {
+            g.drawText("Toolchain needs to be updated", 0, getHeight() / 2 - 150, getWidth(), 40, Justification::centred);
+        }
+        else {
+            g.drawText("Toolchain not found", 0, getHeight() / 2 - 150, getWidth(), 40, Justification::centred);
+        }
+
+
+        g.setFont(lnf->thinFont.withHeight(23));
+        if(needsUpdate) {
+            g.drawText("Update the toolchain to get started", 0,  getHeight() / 2 - 120, getWidth(), 40, Justification::centred);
+        }
+        else {
+            g.drawText("Install the toolchain to get started", 0,  getHeight() / 2 - 120, getWidth(), 40, Justification::centred);
+        }
+
+        if(installProgress != 0.0f)
+        {
+            float width = getWidth() - 90.0f;
+            float right = jmap(installProgress, 90.f, width);
+
+            Path downloadPath;
+            downloadPath.addLineSegment({ 90, 300, right, 300 }, 1.0f);
+
+            Path fullPath;
+            fullPath.addLineSegment({ 90, 300, width, 300 }, 1.0f);
+
+            g.setColour(findColour(PlugDataColour::panelTextColourId));
+            g.strokePath(fullPath, PathStrokeType(11.0f, PathStrokeType::JointStyle::curved, PathStrokeType::EndCapStyle::rounded));
+
+            g.setColour(findColour(PlugDataColour::panelActiveBackgroundColourId));
+            g.strokePath(downloadPath, PathStrokeType(8.0f, PathStrokeType::JointStyle::curved, PathStrokeType::EndCapStyle::rounded));
+        }
+
+        if(errorMessage.isNotEmpty()) {
+            g.setFont(Font(15));
+            g.setColour(Colours::red);
+            g.drawText(errorMessage, Rectangle<float>(90.0f, 300.0f, getWidth() - 90.0f, 20), Justification::centred);
+        }
+
+        if(isTimerRunning()) {
+            lnf->drawSpinningWaitAnimation(g, findColour(PlugDataColour::canvasTextColourId), getWidth() / 2 - 16, getHeight() / 2 + 135, 32, 32);
+        }
+    }
+
+    void resized() override
+    {
+        installButton.setBounds(getLocalBounds().withSizeKeepingCentre(450, 50).translated(15, -30));
+    }
+
+    void run() override
+    {
+        MemoryBlock toolchainData;
+
+        if(!instream) return; // error!
+
+        int64 totalBytes = instream->getTotalLength();
+        int64 bytesDownloaded = 0;
+
+        MemoryOutputStream mo(toolchainData, true);
+
+        while (true) {
+            if (threadShouldExit()) return;
+
+            auto written = mo.writeFromInputStream(*instream, 8192);
+
+            if (written == 0) break;
+
+            bytesDownloaded += written;
+
+            float progress = static_cast<long double>(bytesDownloaded) / static_cast<long double>(totalBytes);
+
+            MessageManager::callAsync([this, progress]() mutable {
+                installProgress = progress;
+                repaint();
+            });
+        }
+
+        startTimer(25);
+
+        MemoryInputStream input(toolchainData, false);
+        ZipFile zip(input);
+
+        auto result = zip.uncompressTo(toolchain);
+
+        if (!result.wasOk() || (statusCode >= 400)) {
+            MessageManager::callAsync([this](){
+                installButton.topText = "Try Again";
+                errorMessage = "Error: Could not extract downloaded package";
+                repaint();
+                stopTimer();
+            });
+            return;
+        }
+
+        // Make sure downloaded files have executable permission on unix
+#if JUCE_MAC || JUCE_LINUX
+        system(("chmod +x " + toolchain.getFullPathName() + "/bin/Heavy/Heavy").toRawUTF8());
+        system(("chmod +x " + toolchain.getFullPathName() + "/bin/make").toRawUTF8());
+        system(("chmod +x " + toolchain.getFullPathName() + "/bin/dfu-util").toRawUTF8());
+        system(("chmod +x " + toolchain.getFullPathName() + "/bin/arm-none-eabi-*").toRawUTF8());
+        system(("chmod +x " + toolchain.getFullPathName() + "/arm-none-eabi/bin/*").toRawUTF8());
+        system(("chmod +x " + toolchain.getFullPathName() + "/libexec/gcc/arm-none-eabi/*/*").toRawUTF8());
+#endif
+
+#if JUCE_LINUX
+        // Add udev rule for the daisy seed
+        // This makes sure we can use dfu-util without admin privileges
+        // Kinda sucks that we need to sudo this, but there's no other way AFAIK
+        system("echo \'SUBSYSTEMS==\"usb\", ATTRS{idVendor}==\"0483\", ATTRS{idProduct}==\"df11\", MODE=\"0666\", GROUP=\"plugdev\"\' | pkexec tee /etc/udev/rules.d/50-daisy-stmicro-dfu.rules >/dev/null");
+#elif JUCE_WINDOWS
+        File usbDriverInstaller = toolchain.getChildFile("etc").getChildFile("usb_driver").getChildFile("install-filter.exe");
+        File driverSpec = toolchain.getChildFile("etc").getChildFile("usb_driver").getChildFile("DFU_in_FS_Mode.inf");
+
+        // Since we interact with ComponentPeer, better call it from the message thread
+        MessageManager::callAsync([this, usbDriverInstaller, driverSpec]() mutable {
+            runAsAdmin(usbDriverInstaller.getFullPathName().toStdString(), ("install --inf=" + driverSpec.getFullPathName()).toStdString(), editor->getPeer()->getNativeHandle());
+        });
+
+#endif
+        installProgress = 0.0f;
+        stopTimer();
+
+        MessageManager::callAsync([this](){
+            toolchainInstalledCallback();
+        });
+    }
+
+    inline static File toolchain = File::getSpecialLocation(File::SpecialLocationType::userApplicationDataDirectory).getChildFile("PlugData").getChildFile("Toolchain");
+
+    float installProgress = 0.0f;
+
+    bool needsUpdate = false;
+    int statusCode;
+
+    InstallButton installButton;
+    std::function<void()> toolchainInstalledCallback;
+
+    String errorMessage;
+
+    std::unique_ptr<InputStream> instream;
+
+    PlugDataPluginEditor* editor;
+};
+
+class ExportingView : public Component
+{
+    TextEditor console;
+
+public:
+    enum ExportState
+    {
+        Busy,
+        WaitingForUserInput,
+        Success,
+        Failure,
+        NotExporting
+    };
+
+    TextButton continueButton = TextButton("Continue");
+
+    ExportState state = NotExporting;
+
+    String userInteractionMessage;
+    WaitableEvent userInteractionWait;
+    TextButton confirmButton = TextButton("Done!");
+
+    ExportingView()
+    {
+        setVisible(false);
+        addChildComponent(continueButton);
+        addChildComponent(confirmButton);
+        addAndMakeVisible(console);
+
+        continueButton.onClick = [this](){
+            showState(NotExporting);
+        };
+
+        confirmButton.onClick = [this](){
+            showState(Busy);
+            userInteractionWait.signal();
+        };
+
+        console.setColour(TextEditor::backgroundColourId, findColour(PlugDataColour::sidebarBackgroundColourId));
+        console.setScrollbarsShown(true);
+        console.setMultiLine(true);
+        console.setReadOnly(true);
+        console.setWantsKeyboardFocus(true);
+
+        // To ensure custom LnF got assigned...
+        MessageManager::callAsync([this](){
+            auto* lnf = dynamic_cast<PlugDataLook*>(&getLookAndFeel());
+            if(!lnf) return;
+            console.setFont(lnf->monoFont);
+        });
+    }
+
+    void showState(ExportState newState) {
+        state = newState;
+
+        MessageManager::callAsync([this](){
+            setVisible(state < NotExporting);
+            confirmButton.setVisible(state == WaitingForUserInput);
+            continueButton.setVisible(state >= Success);
+            if(state == Busy) console.setText("");
+            if(console.isShowing()) {
+                console.grabKeyboardFocus();
+            }
+
+            resized();
+            repaint();
+        });
+    }
+
+    void logToConsole(String text) {
+
+        if(text.isNotEmpty()) {
+            MessageManager::callAsync([_this = SafePointer(this), text](){
+                if(!_this) return;
+
+                _this->console.setText(_this->console.getText() + text);
+                _this->console.moveCaretToEnd();
+                _this->console.setScrollToShowCursor(true);
+            });
+        }
+    }
+
+
+    // Don't call from message thread!
+    void waitForUserInput(String message) {
+        MessageManager::callAsync([this, message]() mutable {
+            userInteractionMessage = message;
+            showState(WaitingForUserInput);
+            repaint();
+        });
+
+        userInteractionWait.wait();
+    }
+
+    void paint(Graphics& g) override
+    {
+        auto* lnf = dynamic_cast<PlugDataLook*>(&getLookAndFeel());
+        if(!lnf) return;
+
+        g.setColour(findColour(PlugDataColour::panelBackgroundColourId));
+        g.fillRoundedRectangle(getLocalBounds().toFloat(), 5.0f);
+
+        if(state == Busy)
+        {
+            g.setColour(findColour(PlugDataColour::canvasTextColourId));
+            g.setFont(lnf->boldFont.withHeight(32));
+            g.drawText("Exporting...", 0, 25, getWidth(), 40, Justification::centred);
+
+            lnf->drawSpinningWaitAnimation(g, findColour(PlugDataColour::canvasTextColourId), getWidth() / 2 - 16, getHeight() / 2 + 135, 32, 32);
+        }
+        else if(state == Success) {
+            g.setColour(findColour(PlugDataColour::canvasTextColourId));
+            g.setFont(lnf->boldFont.withHeight(32));
+            g.drawText("Export successful", 0, 25, getWidth(), 40, Justification::centred);
+
+        }
+        else if(state == Failure) {
+            g.setColour(findColour(PlugDataColour::canvasTextColourId));
+            g.setFont(lnf->boldFont.withHeight(32));
+            g.drawText("Exporting failed", 0, 25, getWidth(), 40, Justification::centred);
+        }
+        else if(state == WaitingForUserInput)
+        {
+            g.setColour(findColour(PlugDataColour::canvasTextColourId));
+            g.setFont(lnf->boldFont.withHeight(32));
+            g.drawText(userInteractionMessage, 0, 25, getWidth(), 40, Justification::centred);
+        }
+    }
+
+    void resized() override {
+        console.setBounds(proportionOfWidth (0.1f), 80, proportionOfWidth (0.8f), getHeight() - 172);
+        continueButton.setBounds(proportionOfWidth (0.42f), getHeight() - 60, proportionOfWidth (0.12f), 24);
+        confirmButton.setBounds(proportionOfWidth (0.42f), getHeight() - 60, proportionOfWidth (0.12f), 24);
+    }
+};
+
+struct ExporterSettingsPanel : public Component, public Value::Listener, public Timer, public ChildProcess, public ThreadPool
+{
+    inline static File toolchain = File::getSpecialLocation(File::SpecialLocationType::userApplicationDataDirectory).getChildFile("PlugData").getChildFile("Toolchain");
+
+    TextButton exportButton = TextButton("Export");
+
+    Value inputPatchValue;
+    Value projectNameValue;
+    Value projectCopyrightValue;
+
+#if JUCE_WINDOWS
+    const inline static String exeSuffix = ".exe";
+#else
+    const inline static String exeSuffix = "";
+#endif
+
+    inline static File heavyExecutable = File::getSpecialLocation(File::SpecialLocationType::userApplicationDataDirectory).getChildFile("PlugData").getChildFile("Toolchain").getChildFile("bin").getChildFile("Heavy").getChildFile("Heavy" + exeSuffix);
+
+    bool validPatchSelected = false;
+
+    std::unique_ptr<FileChooser> saveChooser;
+    std::unique_ptr<FileChooser> openChooser;
+
+    OwnedArray<PropertiesPanel::Property> properties;
+
+    File patchFile;
+    File openedPatchFile;
+    File realPatchFile;
+
+    ExportingView* exportingView;
+
+    int labelWidth = 180;
+    bool shouldQuit = false;
+
+    PlugDataPluginEditor* editor;
+
+
+    ExporterSettingsPanel(PlugDataPluginEditor* pluginEditor, ExportingView* exportView) : ThreadPool(2), exportingView(exportView), editor(pluginEditor)
+    {
+        addAndMakeVisible(exportButton);
+
+        auto* patchChooser = new PropertiesPanel::ComboComponent("Patch to export", inputPatchValue, {"Currently opened patch", "Other patch (browse)"});
+        properties.add(patchChooser);
+        patchChooser->comboBox.setTextWhenNothingSelected("Choose a patch to export...");
+        patchChooser->comboBox.setSelectedId(-1);
+
+        properties.add(new PropertiesPanel::EditableComponent<String>("Project Name (optional)", projectNameValue));
+        properties.add(new PropertiesPanel::EditableComponent<String>("Project Copyright (optional)", projectCopyrightValue));
+
+        inputPatchValue.addListener(this);
+        projectNameValue.addListener(this);
+        projectCopyrightValue.addListener(this);
+
+        for(auto* panel : properties) {
+
+            panel->setColour(ComboBox::backgroundColourId, findColour(PlugDataColour::panelBackgroundColourId));
+            addAndMakeVisible(panel);
+        }
+
+        if(auto* cnv = editor->getCurrentCanvas())
+        {
+            openedPatchFile = File::createTempFile(".pd");
+            openedPatchFile.replaceWithText(cnv->patch.getCanvasContent());
+            patchChooser->comboBox.setItemEnabled(1, true);
+            patchChooser->comboBox.setSelectedId(1);
+            patchFile = openedPatchFile;
+            realPatchFile = cnv->patch.getCurrentFile();
+
+            if(realPatchFile.existsAsFile()) {
+                projectNameValue = realPatchFile.getFileNameWithoutExtension();
+            }
+        }
+        else {
+            patchChooser->comboBox.setItemEnabled(1, false);
+            patchChooser->comboBox.setSelectedId(0);
+            validPatchSelected = false;
+        }
+
+        exportButton.onClick = [this](){
+
+            auto constexpr folderChooserFlags = FileBrowserComponent::saveMode | FileBrowserComponent::canSelectFiles | FileBrowserComponent::warnAboutOverwriting;
+
+            saveChooser = std::make_unique<FileChooser>("Choose a location...", File::getSpecialLocation(File::userHomeDirectory), "", true);
+
+            saveChooser->launchAsync(folderChooserFlags,
+                                     [this](FileChooser const& fileChooser) {
+
+                auto const file = fileChooser.getResult();
+
+                if(file.getParentDirectory().exists()) {
+                    startExport(file);
+                }
+            });
+
+        };
+    }
+
+    ~ExporterSettingsPanel() {
+        if(openedPatchFile.existsAsFile()) {
+            openedPatchFile.deleteFile();
+        }
+
+        shouldQuit = true;
+        if(isRunning()) kill();
+        removeAllJobs(true, -1);
+    }
+
+    void startExport(File outDir) {
+
+        auto patchPath = patchFile.getFullPathName();
+        auto outPath = outDir.getFullPathName();
+        auto projectTitle = projectNameValue.toString();
+        auto projectCopyright = projectCopyrightValue.toString();
+
+
+        if(projectTitle.isEmpty()) projectTitle = "Untitled";
+
+        // Add file location to search paths
+        auto searchPaths = StringArray{patchFile.getParentDirectory().getFullPathName()};
+
+        // Get pd's search paths
+        char* paths[1024];
+        int numItems;
+        libpd_get_search_paths(paths, &numItems);
+
+        if(realPatchFile.existsAsFile()) {
+            searchPaths.add(realPatchFile.getParentDirectory().getFullPathName());
+        }
+
+        for(int i = 0; i < numItems; i++) {
+            searchPaths.add(paths[i]);
+        }
+
+        // Make sure we don't add the file location twice
+        searchPaths.removeDuplicates(false);
+
+        addJob([this, patchPath, outPath, projectTitle, projectCopyright, searchPaths]() mutable {
+            startTimer(25);
+            exportingView->showState(ExportingView::Busy);
+
+            auto result = performExport(patchPath, outPath, projectTitle, projectCopyright, searchPaths);
+
+            if(shouldQuit) return;
+
+            exportingView->showState(result ? ExportingView::Failure : ExportingView::Success);
+
+            MessageManager::callAsync([this](){
+                stopTimer();
+                repaint();
+            });
+        });
+    }
+
+    void valueChanged(Value& v) override
+    {
+        if(v.refersToSameSourceAs(inputPatchValue)) {
+            int idx = static_cast<int>(v.getValue());
+
+            if(idx == 1) {
+                patchFile = openedPatchFile;
+                validPatchSelected = true;
+            }
+            else if(idx == 2) {
+                // Open file browser
+                openChooser = std::make_unique<FileChooser>("Choose file to open", File::getSpecialLocation(File::userHomeDirectory), "*.pd", true);
+
+                openChooser->launchAsync(FileBrowserComponent::openMode | FileBrowserComponent::canSelectFiles, [this](FileChooser const& fileChooser){
+
+                    auto result = fileChooser.getResult();
+                    if(result.existsAsFile()) {
+                        patchFile = result;
+                        validPatchSelected = true;
+                    }
+                    else {
+                        inputPatchValue = -1;
+                        patchFile = "";
+                        validPatchSelected = false;
+                    }
+
+                });
+            }
+        }
+
+        exportButton.setEnabled(validPatchSelected);
+    }
+
+    void resized() override
+    {
+        auto b = Rectangle<int>(0, 50, getWidth(), getHeight() - 38);
+
+        exportButton.setBounds(getLocalBounds().removeFromBottom(23).removeFromRight(80).translated(-10, -10));
+
+        for (auto* panel : properties) {
+            auto panelBounds = b.removeFromTop(23);
+            panel->setBounds(panelBounds);
+            b.removeFromTop(5);
+        }
+    }
+
+    void paintOverChildren(Graphics& g) override {
+        auto b = Rectangle<int>(0, 50, getWidth(), getHeight() - 38);
+
+        g.setColour(findColour(PlugDataColour::outlineColourId).withAlpha(0.4f));
+        //g.drawLine(Line<int>(b.getTopLeft(), b.getTopRight()).toFloat());
+
+        for     (auto* panel : properties) {
+            auto panelBounds = b.removeFromTop(23);
+            //g.drawLine(Line<int>(panelBounds.getBottomLeft(), panelBounds.getBottomRight()).toFloat());
+        }
+
+        //g.drawLine((getWidth() / 2.0f) + 1, 50, (getWidth() / 2.0f) + 1, 50 + properties.size() * 23);
+    }
+
+private:
+
+    static constexpr int maxLength = 32768;
+    char processOutput[maxLength];
+
+    void timerCallback() override {
+
+        if(getNumJobs() < 2) {
+            addJob([this](){
+                // This blocks, so we need to run it on another thread
+                int len = readProcessOutput(processOutput, maxLength);
+
+                MessageManager::callAsync([_this = SafePointer(this), len]() mutable {
+                    if(!_this) return;
+                    _this->exportingView->logToConsole(String(_this->processOutput, len));
+                });
+            });
+        }
+
+        exportingView->repaint();
+    }
+
+    virtual bool performExport(String pdPatch, String outdir, String name, String copyright, StringArray searchPaths) = 0;
+
+public:
+
+
+    String createMetaJson(DynamicObject::Ptr metaJson) {
+        auto metadata = File::createTempFile(".json");
+        static String metaString = JSON::toString (var (metaJson.get()));
+        metadata.replaceWithText(metaString);
+        return metadata.getFullPathName();
+    }
+
+};
+
+class CppSettingsPanel : public ExporterSettingsPanel
+{
+public:
+    CppSettingsPanel(PlugDataPluginEditor* editor, ExportingView* exportingView) : ExporterSettingsPanel(editor, exportingView) {
+    }
+
+    bool performExport(String pdPatch, String outdir, String name, String copyright, StringArray searchPaths) override
+    {
+        exportingView->showState(ExportingView::Busy);
+
+        StringArray args = {heavyExecutable.getFullPathName(), pdPatch, "-o" + outdir};
+
+        args.add("-n" + name);
+
+        if(copyright.isNotEmpty()) {
+            args.add("--copyright");
+            args.add("\"" + name + "\"");
+        }
+
+        args.add("-v");
+
+        String searchPathArg = "-p\"[";
+        for(auto& path : searchPaths) {
+            searchPathArg += path + ", ";
+        }
+        searchPathArg.trimCharactersAtEnd(", ");
+        searchPathArg += "]";
+
+        args.add(searchPathArg);
+
+        if(shouldQuit) return 1;
+
+        start(args);
+        waitForProcessToFinish(-1);
+
+        if(shouldQuit) return 1;
+
+        auto outputFile = File(outdir);
+        outputFile.getChildFile("ir").deleteRecursively();
+        outputFile.getChildFile("hv").deleteRecursively();
+
+        // Delay to get correct exit code
+        Time::waitForMillisecondCounter(Time::getMillisecondCounter() + 300);
+
+        return getExitCode();
+    }
+};
+
+class DaisySettingsPanel : public ExporterSettingsPanel
+{
+public:
+
+    Value targetBoardValue = Value(var(1));
+    Value exportTypeValue = Value(var(3));
+    Value romOptimisationType = Value(var(2));
+    Value ramOptimisationType = Value(var(2));
+
+    TextButton flashButton = TextButton("Flash");
+    Component* ramOptimisation;
+    Component* romOptimisation;
+
+    DaisySettingsPanel(PlugDataPluginEditor* editor, ExportingView* exportingView) : ExporterSettingsPanel(editor, exportingView)
+    {
+        addAndMakeVisible(properties.add(new PropertiesPanel::ComboComponent("Target board", targetBoardValue, {"Seed", "Pod", "Petal", "Patch", "Path Init", "Field"})));
+        addAndMakeVisible(properties.add(new PropertiesPanel::ComboComponent("Export type", exportTypeValue, {"Source code", "Binary", "Flash"})));
+        
+        addAndMakeVisible(romOptimisation = properties.add(new PropertiesPanel::ComboComponent("ROM Optimisation", romOptimisationType, {"Optimise for size", "Optimise for speed"})));
+        addAndMakeVisible(ramOptimisation = properties.add(new PropertiesPanel::ComboComponent("RAM Optimisation", ramOptimisationType, {"Optimise for size", "Optimise for speed"})));
+
+        exportButton.setVisible(false);
+        addAndMakeVisible(flashButton);
+
+        exportTypeValue.addListener(this);
+
+        flashButton.onClick = [this](){
+
+            auto tempFolder = File::getSpecialLocation(File::tempDirectory).getChildFile("Heavy-" + Uuid().toString().substring(10));
+            startExport(tempFolder);
+        };
+    }
+
+    void resized() override {
+        ExporterSettingsPanel::resized();
+        flashButton.setBounds(exportButton.getBounds());
+    }
+
+    void valueChanged(Value& v) override
+    {
+        ExporterSettingsPanel::valueChanged(v);
+        flashButton.setEnabled(validPatchSelected);
+
+        bool flash = static_cast<int>(exportTypeValue.getValue()) == 3;
+        exportButton.setVisible(!flash);
+        flashButton.setVisible(flash);
+
+        ramOptimisation->setVisible(flash);
+        romOptimisation->setVisible(flash);
+    }
+
+
+    bool performExport(String pdPatch, String outdir, String name, String copyright, StringArray searchPaths) override
+    {
+        auto target = static_cast<int>(targetBoardValue.getValue()) - 1;
+        bool compile = static_cast<int>(exportTypeValue.getValue()) - 1;
+        bool flash = static_cast<int>(exportTypeValue.getValue()) == 3;
+
+        StringArray args = {heavyExecutable.getFullPathName(), pdPatch, "-o" + outdir};
+
+        args.add("-n" + name);
+
+        if(copyright.isNotEmpty()) {
+            args.add("--copyright");
+            args.add("\"" + name + "\"");
+        }
+
+        auto boards = StringArray{"seed", "pod", "petal", "patch", "patch_init", "field"};
+        auto board = boards[target];
+
+        DynamicObject::Ptr metaJson (new DynamicObject());
+        var metaDaisy (new DynamicObject());
+        metaDaisy.getDynamicObject()->setProperty("board", board);
+        metaJson->setProperty("daisy", metaDaisy);
+
+        args.add("-m" + createMetaJson(metaJson));
+
+        args.add("-v");
+        args.add("-gdaisy");
+
+        start(args);
+        waitForProcessToFinish(-1);
+
+        exportingView->logToConsole("Compiling...");
+
+        if(shouldQuit) return 1;
+
+        // Delay to get correct exit code
+        Time::waitForMillisecondCounter(Time::getMillisecondCounter() + 300);
+
+        int heavyExitCode = getExitCode();
+
+        if(compile) {
+
+            auto bin = toolchain.getChildFile("bin");
+            auto libDaisy = toolchain.getChildFile("lib").getChildFile("libDaisy");
+            auto make = bin.getChildFile("make" + exeSuffix);
+            auto compiler = bin.getChildFile("arm-none-eabi-gcc" + exeSuffix);
+
+            auto outputFile = File(outdir);
+            libDaisy.copyDirectoryTo(outputFile.getChildFile("libDaisy"));
+
+            outputFile.getChildFile("ir").deleteRecursively();
+            outputFile.getChildFile("hv").deleteRecursively();
+            outputFile.getChildFile("c").deleteRecursively();
+
+            auto workingDir = File::getCurrentWorkingDirectory();
+            auto sourceDir = outputFile.getChildFile("daisy").getChildFile("source");
+
+            sourceDir.setAsCurrentWorkingDirectory();
+
+            sourceDir.getChildFile("build").createDirectory();
+            toolchain.getChildFile("lib").getChildFile("heavy-static.a").copyFileTo(sourceDir.getChildFile("build").getChildFile("heavy-static.a"));
+            toolchain.getChildFile("etc").getChildFile("daisy_makefile").copyFileTo(sourceDir.getChildFile("Makefile"));
+
+            auto gccPath = bin.getFullPathName();
+
+            int ramType = static_cast<int>(romOptimisationType.getValue());
+            int romType = static_cast<int>(romOptimisationType.getValue());
+
+
+            auto linkerDir = toolchain.getChildFile("etc").getChildFile("linkers");
+            File linkerFile;
+
+            String internalAddress = "0x08000000";
+            String qspiAddress = "0x90040000";
+            String flashAddress = internalAddress;
+
+            bool bootloader = false;
+
+            // 1 is size, 2 is speed
+            if(romType == 1) {
+                if(ramType == 1) {
+                    linkerFile = linkerDir.getChildFile("sram_linker_sdram.lds");
+
+                }
+                else if(ramType == 2) {
+                    linkerFile = linkerDir.getChildFile("sram_linker.lds");
+                }
+
+                flashAddress = qspiAddress;
+                bootloader = true;
+            }
+            else if(romType == 2 && ramType == 1) {
+                linkerFile = linkerDir.getChildFile("default_linker_sdram.lds");
+            }
+            // 2-2 is skipped because it's the default
+
+            auto makefileText = sourceDir.getChildFile("Makefile").loadFileAsString();
+            if(linkerFile.existsAsFile()) makefileText = makefileText.replace("# LINKER", "LDSCRIPT = " + linkerFile.getFullPathName());
+            if(bootloader) makefileText = makefileText.replace("# BOOTLOADER", "APP_TYPE = BOOT_SRAM");
+            sourceDir.getChildFile("Makefile").replaceWithText(makefileText);
+
+#if JUCE_WINDOWS
+            auto buildScript = sourceDir.getChildFile("build.sh");
+            buildScript.replaceWithText(make.getFullPathName().replaceCharacter('\\', '/') + " -j4 -f " + sourceDir.getChildFile("Makefile").getFullPathName().replaceCharacter('\\', '/') + " GCC_PATH=" + gccPath.replaceCharacter('\\', '/') + " PROJECT_NAME=" + name);
+
+            auto sh = toolchain.getChildFile("bin").getChildFile("sh.exe");
+            String command = sh.getFullPathName() + " --login " + buildScript.getFullPathName().replaceCharacter('\\', '/');
+#else
+            String command = make.getFullPathName().replaceCharacter('\\', '/') + " -j4 -f " + sourceDir.getChildFile("Makefile").getFullPathName().replaceCharacter('\\', '/') + " GCC_PATH=" + gccPath.replaceCharacter('\\', '/') + " PROJECT_NAME=" + name;
+#endif
+            // Use std::system because on Mac, juce ChildProcess is slow when using Rosetta
+            start(command.toRawUTF8());
+            waitForProcessToFinish(-1);
+
+            // Restore original working directory
+            workingDir.setAsCurrentWorkingDirectory();
+
+            auto binLocation = outputFile.getChildFile(name + ".bin");
+            sourceDir.getChildFile("build").getChildFile("Heavy_" + name + ".bin").moveFileTo(binLocation);
+
+            outputFile.getChildFile("daisy").deleteRecursively();
+            outputFile.getChildFile("libDaisy").deleteRecursively();
+
+            // Delay to get correct exit code
+            Time::waitForMillisecondCounter(Time::getMillisecondCounter() + 300);
+
+            auto compileExitCode = getExitCode();
+            if(flash && !compileExitCode) {
+
+                auto dfuUtil = bin.getChildFile("dfu-util" + exeSuffix);
+
+                if(bootloader) {
+                    exportingView->logToConsole("Flashing bootloader...");
+                    auto bootBin = libDaisy.getChildFile("core").getChildFile("dsy_bootloader_v5_4.bin");
+                    auto dfuBootloaderCommand = dfuUtil.getFullPathName() + " -a 0 -s " + internalAddress + ":leave -D " + bootBin.getFullPathName() + " -d ,0483:df11";
+                    start(dfuBootloaderCommand.toRawUTF8());
+                    waitForProcessToFinish(-1);
+                    Time::waitForMillisecondCounter(Time::getMillisecondCounter() + 300);
+
+                    // We need to enable DFU mode again after flashing the bootloader
+                    // This will show DFU mode dialog synchonously
+                    exportingView->waitForUserInput("Please put your Daisy in DFU mode again");
+                }
+
+                exportingView->logToConsole("Flashing...");
+
+                auto dfuCommand = dfuUtil.getFullPathName() + " -a 0 -s " + flashAddress + ":leave -D " + binLocation.getFullPathName() + " -d ,0483:df11";
+
+                start(dfuCommand.toRawUTF8());
+                waitForProcessToFinish(-1);
+
+                // Delay to get correct exit code
+                Time::waitForMillisecondCounter(Time::getMillisecondCounter() + 300);
+
+                auto flashExitCode = getExitCode();
+
+                return heavyExitCode && compileExitCode && flashExitCode;
+            }
+
+            return heavyExitCode && compileExitCode;
+        }
+        else {
+            auto outputFile = File(outdir);
+
+            auto libDaisy = toolchain.getChildFile("lib").getChildFile("libDaisy");
+            libDaisy.copyDirectoryTo(outputFile.getChildFile("libDaisy"));
+
+            outputFile.getChildFile("ir").deleteRecursively();
+            outputFile.getChildFile("hv").deleteRecursively();
+            outputFile.getChildFile("c").deleteRecursively();
+            return heavyExitCode;
+        }
+    }
+};
+
+class DPFSettingsPanel : public ExporterSettingsPanel
+{
+public:
+    DPFSettingsPanel(PlugDataPluginEditor* editor, ExportingView* exportingView) : ExporterSettingsPanel(editor, exportingView)
+    {
+    }
+
+    bool performExport(String pdPatch, String outdir, String name, String copyright, StringArray searchPaths) override
+    {
+        exportingView->showState(ExportingView::Busy);
+
+        StringArray args = {heavyExecutable.getFullPathName(), pdPatch, "-o" + outdir};
+
+        args.add("-n" + name);
+
+        if(copyright.isNotEmpty()) {
+            args.add("--copyright");
+            args.add("\"" + copyright + "\"");
+        }
+
+        DynamicObject::Ptr metaJson (new DynamicObject());
+
+        StringArray formats = {
+            "lv2_dsp",
+            "vst2",
+            "vst3",
+            "clap",
+            "jack"
+        };
+
+        var metaDPF (new DynamicObject());
+        metaDPF.getDynamicObject()->setProperty("project", "true");
+        metaDPF.getDynamicObject()->setProperty("description", "Rename Me");
+        metaDPF.getDynamicObject()->setProperty("maker", "Wasted Audio");
+        metaDPF.getDynamicObject()->setProperty("license", "ISC");
+        metaDPF.getDynamicObject()->setProperty("midi_input", 0);
+        metaDPF.getDynamicObject()->setProperty("midi_output", 0);
+        metaDPF.getDynamicObject()->setProperty("plugin_formats", formats);
+
+        metaJson->setProperty("dpf", metaDPF);
+
+        args.add("-m" + createMetaJson(metaJson));
+        args.add("-v");
+        args.add("-gdpf");
+
+        String searchPathArg = "-p ";
+        for(auto& path : searchPaths) {
+            searchPathArg += path + " ";
+        }
+        searchPathArg.trimCharactersAtEnd(" ");
+
+        args.add(searchPathArg);
+
+        if(shouldQuit) return 1;
+
+        start(args);
+        waitForProcessToFinish(-1);
+
+        if(shouldQuit) return 1;
+
+        auto outputFile = File(outdir);
+        outputFile.getChildFile("ir").deleteRecursively();
+        outputFile.getChildFile("hv").deleteRecursively();
+        outputFile.getChildFile("c").deleteRecursively();
+
+        // Delay to get correct exit code
+        Time::waitForMillisecondCounter(Time::getMillisecondCounter() + 300);
+
+        return getExitCode();
+    }
+};
+
+class ExporterPanel  : public Component, private ListBoxModel
+{
+public:
+
+    ListBox listBox;
+
+    TextButton addButton = TextButton(Icons::Add);
+
+    OwnedArray<ExporterSettingsPanel> views;
+
+    std::function<void(int)> onChange;
+
+    StringArray items = {"C++", "Daisy", "DPF"};
+
+    ExporterPanel(PlugDataPluginEditor* editor, ExportingView* exportingView)
+    {
+        addChildComponent(views.add(new CppSettingsPanel(editor, exportingView)));
+        addChildComponent(views.add(new DaisySettingsPanel(editor, exportingView)));
+        addChildComponent(views.add(new DPFSettingsPanel(editor, exportingView)));
+
+        addAndMakeVisible(listBox);
+
+        listBox.setModel(this);
+        listBox.setOutlineThickness(0);
+        listBox.selectRow(0);
+        listBox.setColour(ListBox::backgroundColourId, Colours::transparentBlack);
+        listBox.setRowHeight(28);
+    }
+
+    void paint(Graphics& g) override
+    {
+        auto listboxBounds = getLocalBounds().removeFromLeft(200);
+
+        g.setColour(findColour(PlugDataColour::sidebarBackgroundColourId));
+        g.fillRoundedRectangle(listboxBounds.toFloat(), 5.0f);
+        g.fillRect(listboxBounds.removeFromRight(10));
+    }
+
+    void paintOverChildren(Graphics& g) override
+    {
+        auto listboxBounds = getLocalBounds().removeFromLeft(200);
+
+        g.setColour(findColour(PlugDataColour::outlineColourId));
+        g.drawLine(Line<float>{listboxBounds.getTopRight().toFloat(), listboxBounds.getBottomRight().toFloat()});
+    }
+
+    void selectedRowsChanged (int lastRowSelected) override
+    {
+        for(auto* view : views)
+        {
+            // Make sure we remember common values when switching views
+            if(view->isVisible()) {
+                views[lastRowSelected]->patchFile = view->patchFile;
+                views[lastRowSelected]->projectNameValue = view->projectNameValue.getValue();
+                views[lastRowSelected]->projectCopyrightValue = view->projectCopyrightValue.getValue();
+                views[lastRowSelected]->inputPatchValue = view->inputPatchValue.getValue();
+            }
+            view->setVisible(false);
+        }
+
+        views[lastRowSelected]->setVisible(true);
+    }
+
+    void resized() override
+    {
+        auto b = getLocalBounds();
+        listBox.setBounds(b.removeFromLeft(200).reduced(4));
+
+        for(auto* view : views)
+        {
+            view->setBounds(b);
+        }
+    }
+
+    int getNumRows() override
+    {
+        return items.size();
+    }
+
+    StringArray getExports() {
+        return items;
+    }
+
+    void paintListBoxItem (int row, Graphics& g, int width, int height, bool rowIsSelected) override
+    {
+        if (isPositiveAndBelow (row, items.size()))
+        {
+            if (rowIsSelected) {
+                g.setColour(findColour (PlugDataColour::sidebarActiveBackgroundColourId));
+                g.fillRoundedRectangle(5, 3, width - 10, height - 6, 5.0f);
+            }
+
+            const auto textColour = findColour(rowIsSelected ? PlugDataColour::sidebarActiveTextColourId : PlugDataColour::sidebarTextColourId);
+            g.setColour (textColour);
+            g.setFont (15);
+            g.drawText(items[row], Rectangle<int>(15, 0, width - 30, height), Justification::centredLeft);
+        }
+    }
+
+    int getBestHeight (int preferredHeight)
+    {
+        auto extra = listBox.getOutlineThickness() * 2;
+        return jmax (listBox.getRowHeight() * 2 + extra,
+                     jmin (listBox.getRowHeight() * getNumRows() + extra,
+                           preferredHeight));
+    }
+
+    JUCE_DECLARE_NON_COPYABLE_WITH_LEAK_DETECTOR (ExporterPanel)
+};
+
+
+struct HeavyExportDialog : public Component
+{
+    bool hasToolchain = false;
+
+    ExportingView exportingView;
+    ToolchainInstaller installer;
+    ExporterPanel exporterPanel;
+
+    inline static File toolchain = File::getSpecialLocation(File::SpecialLocationType::userApplicationDataDirectory).getChildFile("PlugData").getChildFile("Toolchain");
+
+    HeavyExportDialog(Dialog* dialog) : exporterPanel(dynamic_cast<PlugDataPluginEditor*>(dialog->parentComponent), &exportingView), installer(dynamic_cast<PlugDataPluginEditor*>(dialog->parentComponent)) {
+
+        hasToolchain = toolchain.exists();
+
+        // Create integer versions by removing the dots
+        // Compare latest version on github to the currently installed version
+        auto latestVersion = URL("https://raw.githubusercontent.com/timothyschoen/HeavyDistributable/main/VERSION").readEntireTextStream().trim().removeCharacters(".").getIntValue();
+        auto installedVersion = toolchain.getChildFile("VERSION").loadFileAsString().trim().removeCharacters(".").getIntValue();
+
+        if(hasToolchain && latestVersion > installedVersion) {
+            installer.needsUpdate = true;
+            hasToolchain = false;
+        }
+
+        addChildComponent(installer);
+        addChildComponent(exporterPanel);
+        addChildComponent(exportingView);
+
+        exportingView.setAlwaysOnTop(true);
+
+        installer.toolchainInstalledCallback = [this](){
+            hasToolchain = true;
+            exporterPanel.setVisible(true);
+            installer.setVisible(false);
+        };
+
+        if(hasToolchain) {
+            exporterPanel.setVisible(true);
+        }
+        else {
+            installer.setVisible(true);
+        }
+    }
+
+    void paint(Graphics& g)
+    {
+        g.setColour(findColour(PlugDataColour::panelBackgroundColourId));
+        g.fillRoundedRectangle(getLocalBounds().toFloat(), 5.0f);
+    }
+
+    void resized() {
+        auto b = getLocalBounds();
+        exporterPanel.setBounds(b);
+        installer.setBounds(b);
+        exportingView.setBounds(b);
+    }
+};