--- conflicted
+++ resolved
@@ -1,1173 +1,1143 @@
-#include <random>
-<<<<<<< HEAD
-#include "Utility/PatchInfo.h"
-=======
-
-#define STB_IMAGE_RESIZE_IMPLEMENTATION
-#include "Utility/stb_image_resize.h"
-
-
-class PatchInfo {
-public:
-    String title;
-    String author;
-    String releaseDate;
-    String download;
-    String description;
-    String price;
-    String thumbnailUrl;
-    String size;
-    String json;
-
-    PatchInfo() = default;
-    
-    PatchInfo(var const& jsonData)
-    {
-        title = jsonData["Title"];
-        author = jsonData["Author"];
-        releaseDate = jsonData["Release date"];
-        download = jsonData["Download"];
-        description = jsonData["Description"];
-        price = jsonData["Price"];
-        thumbnailUrl = jsonData["StoreThumb"];
-        json = JSON::toString(jsonData, false);
-    }
-};
->>>>>>> 82498ed6
-
-class DownloadPool : public DeletedAtShutdown
-{
-public:
-    struct DownloadListener
-    {
-        virtual void downloadProgressed(hash32 hash, float progress) {};
-        virtual void patchDownloadCompleted(hash32 hash, bool success) {};
-        virtual void imageDownloadCompleted(hash32 hash, Image const& downloadedImage) {};
-    };
-    
-    ~DownloadPool()
-    {
-        imagePool.removeAllJobs(true, -1);
-        patchPool.removeAllJobs(true, -1);
-        clearSingletonInstance();
-    }
-    
-    void addDownloadListener(DownloadListener* listener)
-    {
-        listeners.insert(listener);
-    }
-    
-    void removeDownloadListener(DownloadListener* listener)
-    {
-        listeners.erase(listener);
-    }
-    
-    void cancelImageDownloads()
-    {
-        imagePool.removeAllJobs(true, 500);
-    }
-    
-    void downloadImage(hash32 hash, URL location)
-    {
-        imagePool.addJob([this, hash, location](){
-            auto updateImageListeners = [this](hash32 hash, Image& image) {
-                MessageManager::callAsync([this, hash, image]() {
-                    for(auto& listener : listeners)
-                    {
-                        listener->imageDownloadCompleted(hash, image);
-                    }
-                });
-            };
-
-            static std::unordered_map<hash32, Image> downloadImageCache;
-            static std::mutex cacheMutex;
-
-            {
-                std::lock_guard<std::mutex> lock(cacheMutex);
-
-                if (downloadImageCache.contains(hash)) {
-                    if (auto img = downloadImageCache[hash]; img.isValid()) {
-                        updateImageListeners(hash, img);
-                        return;
-                    }
-                }
-            }
-
-            MemoryBlock block;
-            // Load the image data from the URL
-            WebInputStream memstream(location, false);
-            memstream.readIntoMemoryBlock(block);
-            auto image = ImageFileFormat::loadFrom(block.getData(), block.getSize());
-            {
-                std::lock_guard<std::mutex> lock(cacheMutex);
-
-                downloadImageCache[hash] = image;
-            }
-            updateImageListeners(hash, image);
-        });
-    }
-    
-    void downloadPatch(hash32 downloadHash, PatchInfo const& info)
-    {
-        patchPool.addJob([this, downloadHash, info](){
-            MemoryBlock data;
-
-            int statusCode = 0;
-            
-            auto instream = URL(info.download).createInputStream(URL::InputStreamOptions(URL::ParameterHandling::inAddress)
-                                                       .withConnectionTimeoutMs(10000).withStatusCode(&statusCode));
-            int64 totalBytes = instream->getTotalLength();
-            int64 bytesDownloaded = 0;
-
-            MemoryOutputStream mo(data, true);
-
-            while (true) {
-                auto written = mo.writeFromInputStream(*instream, 8192);
-
-                if (written == 0)
-                    break;
-
-                bytesDownloaded += written;
-
-                float progress = static_cast<long double>(bytesDownloaded) / static_cast<long double>(totalBytes);
-                
-                if(cancelledDownloads.contains(downloadHash)) {
-                    cancelledDownloads.erase(downloadHash);
-                    MessageManager::callAsync([this, downloadHash]() mutable {
-                        for(auto& listener : listeners)
-                        {
-                            listener->patchDownloadCompleted(downloadHash, false);
-                        }
-                    });
-                    return;
-                }
-                
-                MessageManager::callAsync([this, downloadHash, progress]() mutable {
-                    for(auto& listener : listeners)
-                    {
-                        listener->downloadProgressed(downloadHash, progress);
-                    }
-                });
-            }
-
-            MemoryInputStream input(data, false);
-            ZipFile zip(input);
-            
-            auto patchesDir = ProjectInfo::appDataDir.getChildFile("Patches");
-            auto result = zip.uncompressTo(patchesDir, true);
-            auto downloadedPatch = patchesDir.getChildFile(zip.getEntry(0)->filename);
-
-            auto targetLocation = downloadedPatch.getParentDirectory().getChildFile(info.getNameInPatchFolder());
-            targetLocation.deleteRecursively(true);
-
-            downloadedPatch.moveFileTo(targetLocation);
-            
-            auto metaFile = targetLocation.getChildFile("meta.json");
-            if(!metaFile.existsAsFile())
-            {
-                metaFile.replaceWithText(info.json);
-            }
-            
-            auto macOSTrash = ProjectInfo::appDataDir.getChildFile("Patches").getChildFile("__MACOSX");
-            if(macOSTrash.isDirectory())
-            {
-                macOSTrash.deleteRecursively();
-            }
-            
-            MessageManager::callAsync([this, downloadHash, result](){
-                for(auto& listener : listeners)
-                {
-                    listener->patchDownloadCompleted(downloadHash, result.wasOk());
-                }
-            });
-
-        });
-    }
-    
-    void cancelDownload(hash32 hash)
-    {
-        cancelledDownloads.insert(hash);
-    }
-    
-private:
-
-    UnorderedSet<DownloadListener*> listeners;
-    
-    CriticalSection cancelledDownloadsLock;
-    UnorderedSet<hash32> cancelledDownloads;
-    
-    ThreadPool imagePool = ThreadPool(2);
-    ThreadPool patchPool = ThreadPool(2);
-    
-public:
-    JUCE_DECLARE_SINGLETON(DownloadPool, false);
-};
-
-JUCE_IMPLEMENT_SINGLETON(DownloadPool);
-
-class OnlineImage : public Component, public DownloadPool::DownloadListener
-{
-public:
-    OnlineImage(bool roundedTop, bool roundedBottom)
-        : roundTop(roundedTop)
-        , roundBottom(roundedBottom)
-    {
-        spinner.setSize(50, 50);
-        spinner.setCentrePosition(getWidth() / 2, getHeight() / 2);
-        addAndMakeVisible(spinner);
-        setInterceptsMouseClicks(false, false);
-        DownloadPool::getInstance()->addDownloadListener(this);
-    }
-
-    ~OnlineImage() override
-    {
-        DownloadPool::getInstance()->removeDownloadListener(this);
-    }
-
-    void imageDownloadCompleted(hash32 hash, Image const& image) override {
-        if(hash == imageHash)
-        {
-            downloadedImage = image;
-
-            resampleImageToFit();
-
-            repaint();
-            spinner.stopSpinning();
-        }
-    };
-    
-    
-    void setImageURL(const URL& url)
-    {
-        imageHash = hash(url.toString(false));
-        downloadedImage = Image();
-
-        // Lock the thread to safely update the image URL
-        imageURL = url;
-        DownloadPool::getInstance()->downloadImage(imageHash, url);
-        spinner.startSpinning();
-
-        repaint();
-    }
-
-    void paint(Graphics& g) override
-    {
-        // Create a rounded rectangle to use as a mask
-        Path roundedRectanglePath;
-        roundedRectanglePath.addRoundedRectangle(0, 0, getWidth(), getHeight(), Corners::largeCornerRadius, Corners::largeCornerRadius, roundTop, roundTop, roundBottom, roundBottom);
-
-        if (!downloadedImage.isValid()) {
-            g.setColour(findColour(PlugDataColour::panelForegroundColourId));
-            g.fillPath(roundedRectanglePath);
-            return;
-        }
-
-        g.saveState();
-
-        g.reduceClipRegion(roundedRectanglePath);
-
-        Rectangle<float> targetBounds(0, 0, static_cast<float>(getWidth()), static_cast<float>(getHeight()));
-
-        g.drawImage(scaledImage, targetBounds, RectanglePlacement::centred | RectanglePlacement::fillDestination);
-
-        g.restoreState();
-    }
-
-    void resampleImageToFit()
-    {
-//#define JUCE_WAY_RESCALE
-#ifdef JUCE_WAY_RESCALE
-        if (downloadedImage.isValid())
-        {
-            auto srcWidth = downloadedImage.getWidth();
-            auto srcHeight = downloadedImage.getHeight();
-
-            int targetWidth = getWidth();
-            int targetHeight = getHeight();
-
-            // Calculate the aspect ratios
-            float srcAspect = static_cast<float>(srcWidth) / static_cast<float>(srcHeight);
-            float targetAspect = static_cast<float>(targetWidth) / static_cast<float>(targetHeight);
-
-            // Crop the image to match the target aspect ratio
-            int cropX = 0, cropY = 0, cropWidth = srcWidth, cropHeight = srcHeight;
-
-            if (srcAspect > targetAspect) {
-                // Image is wider than the target, crop width
-                cropWidth = static_cast<int>(srcHeight * targetAspect);
-                cropX = (srcWidth - cropWidth) / 2;  // Center the crop
-            } else if (srcAspect < targetAspect) {
-                // Image is taller than the target, crop height
-                cropHeight = static_cast<int>(srcWidth / targetAspect);
-                cropY = (srcHeight - cropHeight) / 2;  // Center the crop
-            }
-
-            // Resample the image to the new size
-            auto cropped = downloadedImage.getClippedImage(Rectangle<int>(cropX, cropY, cropWidth, cropHeight));
-            scaledImage = cropped.rescaled(targetWidth, targetHeight, Graphics::highResamplingQuality);
-        }
-#else
-        if (!downloadedImage.isValid())
-            return;
-
-        auto srcWidth = downloadedImage.getWidth();
-        auto srcHeight = downloadedImage.getHeight();
-
-        int targetWidth = getWidth();
-        int targetHeight = getHeight();
-
-        // Calculate the aspect ratios
-        float srcAspect = static_cast<float>(srcWidth) / static_cast<float>(srcHeight);
-        float targetAspect = static_cast<float>(targetWidth) / static_cast<float>(targetHeight);
-
-        // Crop the image to match the target aspect ratio
-        int cropX = 0, cropY = 0, cropWidth = srcWidth, cropHeight = srcHeight;
-
-        if (srcAspect > targetAspect) {
-            // Image is wider than the target, crop width
-            cropWidth = static_cast<int>(srcHeight * targetAspect);
-            cropX = (srcWidth - cropWidth) / 2;  // Center the crop
-        } else if (srcAspect < targetAspect) {
-            // Image is taller than the target, crop height
-            cropHeight = static_cast<int>(srcWidth / targetAspect);
-            cropY = (srcHeight - cropHeight) / 2;  // Center the crop
-        }
-
-        int numChannels = 0;
-        auto srcData = packImageData(downloadedImage.getClippedImage(Rectangle<int>(cropX, cropY, cropWidth, cropHeight)), numChannels);
-
-        std::vector<unsigned char> resampledData(targetWidth * targetHeight * numChannels);
-
-        // Perform resampling
-#define CUSTOM_FILTER
-#ifdef CUSTOM_FILTER
-        stbir_resize_uint8_generic(
-            srcData.data(), cropWidth, cropHeight, 0, // Source image
-            resampledData.data(), targetWidth, targetHeight, 0, // Destination image
-            numChannels, // Number of channels
-            numChannels == 4,
-            1,
-            STBIR_EDGE_CLAMP,
-            STBIR_FILTER_DEFAULT,
-            STBIR_COLORSPACE_SRGB,
-            NULL
-        );
-#else
-        stbir_resize_uint8(
-            srcData.data(), cropWidth, cropHeight, 0, // Source image
-            resampledData.data(), targetWidth, targetHeight, 0, // Destination image
-            numChannels // Number of channels
-        );
-#endif
-
-        scaledImage = Image(downloadedImage.getFormat(), targetWidth, targetHeight, true);
-        Image::BitmapData destData(scaledImage, Image::BitmapData::writeOnly);
-
-        for (int y = 0; y < targetHeight; ++y)
-        {
-            unsigned char* destRow = destData.getLinePointer(y);
-            std::memcpy(destRow, &resampledData[y * targetWidth * numChannels], targetWidth * numChannels);
-        }
-#endif
-    }
-
-    std::vector<unsigned char> packImageData(const Image &image, int &numChannels)
-    {
-        if (!image.isValid())
-            return {};
-
-        Image::BitmapData bitmapData(image, Image::BitmapData::readOnly);
-
-        // Determine the number of channels
-        switch (image.getFormat()) {
-            case Image::PixelFormat::RGB:
-                numChannels = 3;
-                break;
-            case Image::PixelFormat::ARGB:
-                numChannels = 4;
-                break;
-            case Image::PixelFormat::SingleChannel:
-                numChannels = 1;
-                break;
-            default:
-                return {};
-        }
-
-        // Allocate tightly packed buffer
-        int width = image.getWidth();
-        int height = image.getHeight();
-        std::vector<unsigned char> packedData(width * height * numChannels);
-
-        for (int y = 0; y < height; ++y) {
-            const unsigned char *row = bitmapData.getLinePointer(y);
-
-            for (int x = 0; x < width; ++x) {
-                int srcIndex = x * bitmapData.pixelStride;
-                int destIndex = (y * width + x) * numChannels;
-
-                // Pack based on format
-                switch (image.getFormat()) {
-                    case Image::ARGB: {
-                        packedData[destIndex + 0] = row[srcIndex + 1]; // Red
-                        packedData[destIndex + 1] = row[srcIndex + 2]; // Green
-                        packedData[destIndex + 2] = row[srcIndex + 3]; // Blue
-                        if (numChannels == 4)
-                            packedData[destIndex + 3] = row[srcIndex + 0]; // Alpha
-                    }
-                    break;
-                    case Image::RGB: {
-                        packedData[destIndex + 0] = row[srcIndex + 0]; // Red
-                        packedData[destIndex + 1] = row[srcIndex + 1]; // Green
-                        packedData[destIndex + 2] = row[srcIndex + 2]; // Blue
-                    }
-                    break;
-                    case Image::SingleChannel: {
-                        packedData[destIndex] = row[srcIndex];
-                    }
-                    break;
-                    default:
-                    break;
-
-                }
-            }
-        }
-
-        return packedData;
-    }
-
-    void resized() override
-    {
-        spinner.setCentrePosition(getWidth() / 2, getHeight() / 2);
-    }
-
-private:
-    bool roundTop, roundBottom;
-    URL imageURL;
-    hash32 imageHash;
-    Image downloadedImage;
-    Image scaledImage;
-    Spinner spinner;
-
-    JUCE_DECLARE_NON_COPYABLE_WITH_LEAK_DETECTOR(OnlineImage)
-};
-
-
-class PatchDisplay : public Component {
-public:
-    PatchDisplay(PatchInfo const& patchInfo, std::function<void(PatchInfo const&)> clickCallback)
-        : image(true, false)
-        , callback(clickCallback)
-        , info(patchInfo)
-    {
-        image.setImageURL("https://plugdata.org/thumbnails/png/" + patchInfo.thumbnailUrl + ".png");
-        addAndMakeVisible(image);
-    }
-
-    bool matchesQuery(String const& query)
-    {
-        return query.isEmpty() || info.title.containsIgnoreCase(query) || info.author.containsIgnoreCase(query) || info.description.containsIgnoreCase(query);
-    }
-
-private:
-    void paintOverChildren(Graphics& g) override
-    {
-        auto b = getLocalBounds().reduced(6);
-        g.setColour(findColour(PlugDataColour::toolbarOutlineColourId));
-        g.drawRoundedRectangle(b.toFloat(), Corners::largeCornerRadius, 1.0f);
-    }
-
-    void paint(Graphics& g) override
-    {
-        auto b = getLocalBounds().reduced(6);
-
-        Path p;
-        p.addRoundedRectangle(b.reduced(3.0f), Corners::largeCornerRadius);
-        StackShadow::renderDropShadow(hash("patch_display"), g, p, Colour(0, 0, 0).withAlpha(0.4f), 7, { 0, 1 });
-
-        if (isMouseOver()) {
-            g.setColour(findColour(PlugDataColour::panelActiveBackgroundColourId));
-        } else {
-            g.setColour(findColour(PlugDataColour::panelForegroundColourId));
-        }
-
-        g.fillRoundedRectangle(b.toFloat(), Corners::largeCornerRadius);
-
-        g.setColour(findColour(PlugDataColour::toolbarOutlineColourId));
-        g.drawRoundedRectangle(b.toFloat(), Corners::largeCornerRadius, 1.0f);
-
-        b.removeFromTop(171); // space for image
-        auto nameArea = b.removeFromTop(24);
-
-        g.setColour(findColour(PlugDataColour::panelActiveBackgroundColourId).withAlpha(0.5f));
-        g.fillRect(nameArea);
-
-        auto platformArea = nameArea.removeFromRight(80).reduced(4).toFloat();
-        platformArea.removeFromLeft(10);
-
-        auto textColour = findColour(PlugDataColour::panelTextColourId);
-        Fonts::drawText(g, "by " + info.author, nameArea.withTrimmedLeft(10), textColour, 13.5f, Justification::left);
-
-        auto textBounds = b.reduced(10, 4);
-
-        Fonts::drawStyledText(g, info.title, textBounds.removeFromTop(30), textColour, Bold, 15, Justification::left);
-
-        auto layout = TextLayout();
-        auto description = AttributedString(info.description);
-        description.setFont(Font(14.5f));
-        description.setColour(textColour);
-        layout.createLayout(description, textBounds.getWidth(), 150);
-
-        layout.draw(g, textBounds.withTrimmedBottom(32).toFloat());
-
-        auto priceArea = b.removeFromBottom(32).reduced(11);
-        Fonts::drawStyledText(g, info.price, priceArea, textColour, Semibold, 15, Justification::centredLeft);
-    }
-
-    void resized() override
-    {
-        auto b = getLocalBounds().reduced(6);
-        image.setBounds(b.removeFromTop(171).withWidth(248));
-    }
-
-    void mouseEnter(MouseEvent const& e) override
-    {
-        repaint();
-    }
-
-    void mouseExit(MouseEvent const& e) override
-    {
-        repaint();
-    }
-
-    void mouseDown(MouseEvent const& e) override
-    {
-        callback(info);
-    }
-
-    OnlineImage image;
-
-    std::function<void(PatchInfo const&)> callback;
-    PatchInfo info;
-};
-
-class PatchContainer : public Component
-    , public AsyncUpdater {
-    int const displayWidth = 260;
-    int const displayHeight = 315;
-
-    OwnedArray<PatchDisplay> patchDisplays;
-    std::mutex patchesMutex;
-    SmallArray<PatchInfo> patches;
-   
-public:
-        
-    std::function<void(PatchInfo const&)> patchClicked;
-
-    void handleAsyncUpdate() override
-    {
-        patchDisplays.clear();
-
-        for (auto& patch : patches) {
-            auto* display = patchDisplays.add(new PatchDisplay(patch, patchClicked));
-            addAndMakeVisible(display);
-        }
-
-        setSize(getWidth(), ((patches.size() / (getWidth() / displayWidth)) * (displayHeight + 8)) + 12);
-        resized(); // Even if size if the same, we still want to call resize
-    }
-
-    void filterPatches(String query)
-    {
-        for (auto* patch : patchDisplays) {
-            if (patch->matchesQuery(query)) {
-                patch->setVisible(true);
-            } else {
-                patch->setVisible(false);
-            }
-        }
-
-        resized();
-    }
-
-    void showPatches(SmallArray<PatchInfo> const& patchesToShow)
-    {
-        patchesMutex.lock();
-        patches = patchesToShow;
-        patchesMutex.unlock();
-        triggerAsyncUpdate();
-    }
-
-    void resized() override
-    {
-        auto bounds = getLocalBounds().reduced(6);
-
-        auto currentRow = bounds.removeFromTop(displayHeight);
-
-        auto numColumns = currentRow.getWidth() / displayWidth;
-        auto extraSpace = currentRow.getWidth() - (numColumns * displayWidth);
-        auto padding = (extraSpace / numColumns) / 2;
-
-        for (auto* display : patchDisplays) {
-            if (!display->isVisible())
-                continue;
-
-            if (currentRow.getWidth() < displayWidth) {
-                bounds.removeFromTop(8);
-                currentRow = bounds.removeFromTop(displayHeight);
-            }
-
-            currentRow.removeFromLeft(padding);
-            display->setBounds(currentRow.removeFromLeft(displayWidth));
-            currentRow.removeFromLeft(padding);
-        }
-    }
-    
-    SmallArray<PatchInfo> getPatches()
-    {
-        return patches;
-    }
-};
-
-class PatchFullDisplay : public Component, public DownloadPool::DownloadListener
-{
-    PatchInfo currentPatch;
-    hash32 patchHash;
-    File const patchesDir = ProjectInfo::appDataDir.getChildFile("Patches");
-    PatchContainer morePatches;
-    
-    class Viewport : public BouncingViewport
-    {
-        void paint(Graphics& g) override
-        {
-            g.fillAll(findColour(PlugDataColour::panelForegroundColourId));
-        }
-    };
-    Viewport viewport;
-    
-    class LinkButton : public TextButton {
-    public:
-        enum Type
-        {
-            AlreadyInstalled,
-            Download,
-            Store,
-            View,
-            Cancel
-        };
-        Type type;
-        
-        LinkButton(Type type) : type(type)
-        {
-            setClickingTogglesState(true);
-            setConnectedEdges(12);
-        }
-        
-        String getIcon()
-        {
-            if(type == AlreadyInstalled) return isMouseOver() ? Icons::Reset : Icons::Checkmark;
-            if(type == Download) return Icons::Download;
-            if(type == Store) return Icons::Store;
-            if(type == View) return Icons::Info;
-            if(type == Cancel) return {};
-            return {};
-        }
-        
-        String getText()
-        {
-            if(type == AlreadyInstalled) return isMouseOver() ? "Reinstall" : "Installed";
-            if(type == Download) return "Download";
-            if(type == Store) return "View in store";
-            if(type == View) return "View online";
-            if(type == Cancel) return "Cancel";
-            return {};
-        }
-        
-        void setType(Type newType)
-        {
-            type = newType;
-            repaint();
-        }
-
-        void paint(Graphics& g) override
-        {
-            auto b = getLocalBounds().reduced(2.0f, 4.0f).toFloat();
-
-            auto mouseOver = isMouseOver();
-            auto fillColour = findColour(PlugDataColour::toolbarActiveColourId);
-            auto outlineColour = fillColour;
-            auto greyColour = findColour(PlugDataColour::panelActiveBackgroundColourId);
-
-            if (type == Cancel) {
-                fillColour = greyColour;
-                outlineColour = greyColour;
-            } else if (type == View) {
-                fillColour = mouseOver ? greyColour.contrasting(0.6f) : findColour(PlugDataColour::panelBackgroundColourId).withAlpha(0.0f);
-                outlineColour = greyColour.contrasting(0.6f);
-            }
-            
-            auto textColour = fillColour.contrasting(0.96f);
-
-            if (mouseOver) {
-                fillColour = fillColour.brighter(0.4f);
-                outlineColour = outlineColour.brighter(0.4f);
-            }
-
-            g.setColour(fillColour);
-            g.fillRoundedRectangle(b, Corners::defaultCornerRadius);
-            
-            g.setColour(outlineColour);
-            g.drawRoundedRectangle(b, Corners::defaultCornerRadius, 1.5f);
- 
-            auto boldFont = Fonts::getBoldFont().withHeight(14.0f);
-            auto iconFont = Fonts::getIconFont().withHeight(14.0f);
-
-            // Draw icon and text
-            AttributedString attrStr;
-            attrStr.setJustification(Justification::centred);
-            attrStr.append(getIcon(), iconFont, textColour);
-            attrStr.append("  " + getText(), boldFont, textColour);
-            attrStr.draw(g, b);
-        }
-    };
-    
-public:
-    PatchFullDisplay()
-    : image(true, true)
-    {
-        setVisible(true);
-        addAndMakeVisible(viewButton);
-        addAndMakeVisible(downloadButton);
-        addAndMakeVisible(image);
-        addAndMakeVisible(morePatches);
-        
-        morePatches.patchClicked = [this](PatchInfo const& patch)
-        {
-            showPatch(patch, patches);
-        };
-        
-        setSize(840, 1084);
-        
-        viewport.setScrollBarsShown(true, false);
-        viewport.setViewedComponent(this, false);
-
-        downloadButton.onClick = [this]() {
-            if(downloadProgress == 0)
-            {
-                repaint();
-
-                if (currentPatch.isPatchArchive()) {
-                    downloadProgress = 1;
-                    DownloadPool::getInstance()->downloadPatch(patchHash, currentPatch);
-                }
-                else {
-                    URL(currentPatch.download).launchInDefaultBrowser();
-                }
-            }
-            else {
-                DownloadPool::getInstance()->cancelDownload(patchHash);
-            }
-        };
-
-        viewButton.onClick = [this]() {
-            URL("https://plugdata.org/store-item.html?id=" + currentPatch.title).launchInDefaultBrowser();
-        };
-        
-        DownloadPool::getInstance()->addDownloadListener(this);
-    }
-    
-    ~PatchFullDisplay()
-    {
-        DownloadPool::getInstance()->removeDownloadListener(this);
-    }
-    
-    void downloadProgressed(hash32 downloadHash, float progress) override {
-        if(downloadHash == patchHash) {
-            downloadButton.setType(LinkButton::Cancel);
-            downloadProgress = std::max<int>(progress * 100, 1);
-            repaint();
-        }
-    };
-    
-    void patchDownloadCompleted(hash32 downloadHash, bool success) override {
-        if(downloadHash == patchHash) {
-            downloadProgress = 0;
-            auto* parent = viewport.getParentComponent();
-            if(success) {
-                Dialogs::showMultiChoiceDialog(&confirmationDialog, parent, "Successfully installed " + currentPatch.title, [](int){}, { "Dismiss" }, Icons::Checkmark);
-            }
-            else {
-                Dialogs::showMultiChoiceDialog(&confirmationDialog, parent, "Failed to install " + currentPatch.title, [](int){}, { "Dismiss" });
-            }
-            
-            downloadButton.setType(success ? LinkButton::AlreadyInstalled : LinkButton::Download);
-        }
-    };
-    
-    PatchFullDisplay::Viewport& getViewport()
-    {
-        return viewport;
-    }
-
-    void showPatch(PatchInfo const& patchInfo, SmallArray<PatchInfo> const& allPatches) {
-        downloadProgress = 0;
-        patchHash = hash(patchInfo.title);
-        patches = allPatches;
-        currentPatch = patchInfo;
-
-        auto fileName = URL(currentPatch.download).getFileName();
-
-        if (currentPatch.isPatchInstalled()) {
-            downloadButton.setType(LinkButton::AlreadyInstalled);
-        } else if (currentPatch.isPatchArchive()) {
-            downloadButton.setType(LinkButton::Download);
-        } else {
-            downloadButton.setType(LinkButton::Store);
-        }
-
-        image.setImageURL("https://plugdata.org/thumbnails/png/" + patchInfo.thumbnailUrl + ".png");
-        viewport.setVisible(true);
-        
-        morePatches.showPatches(filterPatches(patchInfo, allPatches));
-    }
-    
-    SmallArray<PatchInfo> filterPatches(PatchInfo const& targetPatch, SmallArray<PatchInfo> toFilter)
-    {
-        std::shuffle(std::begin(toFilter), std::end(toFilter), std::random_device());
-        
-        SmallArray<PatchInfo> result;
-        for(auto& patch : toFilter)
-        {
-            if(result.size() >= 3) break;
-            if(targetPatch.author == patch.author && patch.title != targetPatch.title)
-            {
-                result.add(patch);
-            }
-        }
-        
-        if(result.size() <= 1)
-        {
-            result.clear();
-            
-            for(auto& patch : toFilter)
-            {
-                if(result.size() >= 3) break;
-                if(patch.title != targetPatch.title) result.add(patch);
-            }
-        }
-        
-        return result;
-    }
-
-    void paintOverChildren(Graphics& g) override
-    {
-        // Drag image outline
-        g.setColour(findColour(PlugDataColour::toolbarOutlineColourId));
-        g.drawRoundedRectangle(image.getBounds().toFloat(), Corners::largeCornerRadius, 1.0f);
-    
-        if(downloadProgress != 0.0f)
-        {
-            g.setFont(Fonts::getCurrentFont().withHeight(14.0f));
-            g.setColour(findColour(PlugDataColour::panelTextColourId).withAlpha(0.75f));
-            g.drawText("Installing: " + String(downloadProgress) + "%", downloadButton.getBounds().translated(0, 30), Justification::centred);
-        
-            auto bounds = downloadButton.getBounds().reduced(2, 4);
-
-            g.saveState();
-            Path clipPath;
-            clipPath.addRoundedRectangle(bounds, Corners::defaultCornerRadius);
-            g.reduceClipRegion(clipPath);
-            
-            g.setColour(findColour(PlugDataColour::toolbarActiveColourId));
-            g.fillRect(bounds.removeFromBottom(4).withWidth(bounds.getWidth() * (downloadProgress / 100.0f)));
-            g.restoreState();
-        }
-    }
-
-
-    void paint(Graphics& g) override
-    {
-        auto b = getLocalBounds().reduced(12);
-
-        g.fillAll(findColour(PlugDataColour::panelForegroundColourId));
-
-        auto contentArea = b.reduced(20, 6);
-        auto textColour = findColour(PlugDataColour::panelTextColourId);
-        g.setColour(textColour);
-
-        g.setFont(Fonts::getBoldFont().withHeight(26));
-        g.drawText(currentPatch.title, contentArea.removeFromTop(40), Justification::centredLeft);
-
-        g.setFont(Fonts::getCurrentFont().withHeight(16.5f));
-        g.drawText("by " + currentPatch.author, contentArea.removeFromTop(24), Justification::centredLeft);
-
-        contentArea.removeFromTop(8);
-        
-        // Separator Line
-        g.setColour(textColour.withAlpha(0.25f));
-        g.drawHorizontalLine(contentArea.getY(), contentArea.getX(), contentArea.getRight());
-
-        contentArea.removeFromTop(8);
-        
-        auto layout = TextLayout();
-        AttributedString descriptionText(currentPatch.description);
-        descriptionText.setFont(Font(15.5f));
-        descriptionText.setColour(textColour);
-        layout.createLayout(descriptionText, contentArea.getWidth(), contentArea.getHeight());
-
-        layout.draw(g, contentArea.removeFromTop(30).translated(0, 4).toFloat());
-        
-        auto extraInfoBounds = contentArea.removeFromTop(72).reduced(0, 12).translated(0, -4);
-        Path p;
-        p.addRoundedRectangle(extraInfoBounds, Corners::largeCornerRadius);
-        StackShadow::renderDropShadow(hash("patch_extra_info"), g, p, Colour(0, 0, 0).withAlpha(0.1f), 7, { 0, 1 });
-
-        g.setColour(findColour(PlugDataColour::panelForegroundColourId));
-        g.fillPath(p); // Adjust the thickness as needed
-        
-        g.setColour(findColour(PlugDataColour::outlineColourId));
-        g.strokePath(p, PathStrokeType(0.5f)); // Adjust the thickness as needed
-        
-        auto hasSizeInfo = currentPatch.size.isNotEmpty();
-        int extraInfoItemWidth = getWidth() / (hasSizeInfo ? 3 : 2);
-        auto drawExtraInfo = [this, extraInfoItemWidth, &extraInfoBounds](Graphics& g, String const& icon, String const& label, String const& value) mutable {
-            auto infoBounds = extraInfoBounds.removeFromLeft(extraInfoItemWidth).withSizeKeepingCentre(110, 32).translated(-12, 0);
-            
-            g.setColour(findColour(PlugDataColour::panelTextColourId));
-            g.setFont(Fonts::getIconFont().withHeight(15));
-            g.drawText(icon, infoBounds.removeFromLeft(24), Justification::centredLeft);
-            
-            g.setFont(Fonts::getBoldFont().withHeight(15));
-            g.drawText(label, infoBounds.removeFromTop(16), Justification::centredLeft);
-            
-            g.setFont(Fonts::getDefaultFont().withHeight(15));
-            g.drawText(value, infoBounds, Justification::centredLeft);
-        };
-        
-        if(hasSizeInfo)
-        {
-            drawExtraInfo(g, Icons::Storage, "Size", currentPatch.size);
-        }
-        drawExtraInfo(g, Icons::Money, "Price", currentPatch.price);
-        drawExtraInfo(g, Icons::Time, "Release date", currentPatch.releaseDate);
-        
-        auto imageBounds = contentArea.removeFromTop(500).withSizeKeepingCentre(getWidth(), 500);
-        g.setColour(findColour(PlugDataColour::panelBackgroundColourId));
-        g.fillRect(imageBounds);
-        
-        contentArea.removeFromTop(12);
-        
-        g.setColour(textColour);
-        g.setFont(Fonts::getSemiBoldFont().withHeight(16.5f));
-        g.drawText("More patches", contentArea.removeFromTop(30), Justification::centredLeft);
-
-        g.setColour(textColour.withAlpha(0.25f));
-        g.drawHorizontalLine(contentArea.getY(), contentArea.getX(), contentArea.getRight());
-    }
-
-    void resized() override
-    {
-        auto b = getLocalBounds().reduced(20, 6);
-        auto buttonBounds = b.removeFromTop(204).removeFromTop(40).translated(-11, 12);
-        
-        image.setBounds(b.removeFromTop(500).withSizeKeepingCentre(460, 450));
-
-        b.removeFromTop(40);
-        
-        morePatches.setBounds(b.withHeight(morePatches.getHeight()));
-
-        downloadButton.setBounds(buttonBounds.removeFromRight(110));
-        buttonBounds.removeFromRight(14);
-        viewButton.setBounds(buttonBounds.removeFromRight(110));
-    }
-
-    OnlineImage image;
-    LinkButton downloadButton = LinkButton(LinkButton::Download);
-    LinkButton viewButton = LinkButton(LinkButton::View);
-    
-    int downloadProgress = 0;
-    std::unique_ptr<Dialog> confirmationDialog;
-    SmallArray<PatchInfo> patches;
-};
-
-struct PatchStore : public Component
-    , public AsyncUpdater
-    , public Thread {
-    
-    PatchContainer patchContainer;
-    BouncingViewport contentViewport;
-    PatchFullDisplay patchFullDisplay;
-
-    MainToolbarButton backButton = MainToolbarButton(Icons::Back);
-    MainToolbarButton refreshButton = MainToolbarButton(Icons::Refresh);
-    MainToolbarButton searchButton = MainToolbarButton(Icons::Search);
-
-    SearchEditor input;
-    Spinner spinner;
-        
-public:
-    PatchStore()
-        : Thread("PatchStore API Thread")
-    {
-        contentViewport.setViewedComponent(&patchContainer, false);
-        patchContainer.setVisible(true);
-        addAndMakeVisible(contentViewport);
-
-        contentViewport.setScrollBarsShown(true, false, true, false);
-
-        spinner.startSpinning();
-        startThread();
-
-        addChildComponent(patchFullDisplay.getViewport());
-
-        patchContainer.patchClicked = [this](PatchInfo const& patch) {
-            patchFullDisplay.showPatch(patch, patchContainer.getPatches());
-            backButton.setVisible(true);
-            refreshButton.setVisible(false);
-            input.setVisible(false);
-            input.setText("", sendNotification);
-            searchButton.setVisible(false);
-        };
-        
-        searchButton.setClickingTogglesState(true);
-        searchButton.onClick = [this](){
-            if (searchButton.getToggleState()) {
-                input.setVisible(true);
-                input.grabKeyboardFocus();
-                input.setText("");
-                
-            } else {
-                input.setVisible(false);
-            }
-        };
-        addAndMakeVisible(searchButton);
-
-        addChildComponent(backButton);
-
-        backButton.onClick = [this]() {
-            patchFullDisplay.getViewport().setVisible(false);
-            backButton.setVisible(false);
-            refreshButton.setVisible(true);
-            input.setVisible(false);
-            input.setText("", sendNotification);
-            searchButton.setVisible(true);
-        };
-
-        backButton.setColour(TextButton::buttonColourId, Colours::transparentBlack);
-        backButton.setColour(TextButton::buttonOnColourId, Colours::transparentBlack);
-
-        refreshButton.setTooltip("Refresh packages");
-        refreshButton.setEnabled(false);
-        addAndMakeVisible(refreshButton);
-        refreshButton.onClick = [this]() {
-            DownloadPool::getInstance()->cancelImageDownloads();
-            spinner.startSpinning();
-            startThread();
-            refreshButton.setEnabled(false);
-        };
-
-        input.setTextToShowWhenEmpty("Type to search for patches", findColour(PlugDataColour::panelTextColourId).withAlpha(0.5f));
-        input.setColour(TextEditor::textColourId, findColour(PlugDataColour::panelTextColourId));
-        input.setBorder({ 1, 3, 5, 1 });
-        input.setJustification(Justification::centredLeft);
-        input.onTextChange = [this]() {
-            patchContainer.filterPatches(input.getText());
-        };
-        input.onFocusLost = [this]() {
-            if (searchButton.isMouseOver()) {
-                return;
-            }
-
-            if (input.getText().isEmpty()) {
-                searchButton.setToggleState(false, dontSendNotification);
-                input.setVisible(false);
-            }
-        };
-        addChildComponent(input);
-        addChildComponent(spinner);
-    }
-
-    ~PatchStore()
-    {
-        DownloadPool::getInstance()->cancelImageDownloads();
-        waitForThreadToExit(-1);
-    }
-        
-    void paint(Graphics& g) override
-    {
-        g.setColour(findColour(PlugDataColour::panelBackgroundColourId));
-        g.fillRoundedRectangle(getLocalBounds().toFloat(), Corners::windowCornerRadius);
-
-        auto bounds = getLocalBounds().removeFromTop(40).toFloat();
-
-        Path p;
-        p.addRoundedRectangle(bounds.getX(), bounds.getY(), bounds.getWidth(), bounds.getHeight(), Corners::largeCornerRadius, Corners::largeCornerRadius, true, true, false, false);
-
-        g.setColour(findColour(PlugDataColour::toolbarBackgroundColourId));
-        g.fillPath(p);
-        
-        Fonts::drawStyledText(g, "Discover", Rectangle<float>(0.0f, 4.0f, getWidth(), 32.0f), findColour(PlugDataColour::panelTextColourId), Semibold, 15, Justification::centred);
-        
-        g.setColour(findColour(PlugDataColour::toolbarOutlineColourId));
-        g.drawLine(0, 40, getWidth(), 40);
-    }
-
-    void resized() override
-    {
-        input.setBounds(getLocalBounds().removeFromTop(40).reduced(48, 5).withTrimmedRight(40));
-        
-        auto b = getLocalBounds().withTrimmedTop(40);
-
-        patchFullDisplay.getViewport().setBounds(b);
-
-        contentViewport.setBounds(b);
-
-        patchContainer.setSize(getWidth(), patchContainer.getHeight());
-
-        backButton.setBounds(2, 0, 40, 40);
-        refreshButton.setBounds(2, 0, 40, 40);
-        searchButton.setBounds(getWidth() - 82, 0, 40, 40);
-
-        spinner.setSize(50, 50);
-        spinner.setCentrePosition(b.getWidth() / 2, b.getHeight() / 2);
-    }
-
-    void run() override
-    {
-        SmallArray<PatchInfo> patches;
-        std::unique_ptr<WebInputStream> webstream;
-        
-        webstream = std::make_unique<WebInputStream>(URL("https://plugdata.org/store.json"), false);
-        webstream->connect(nullptr);
-        
-        if (webstream->isError() || webstream->getStatusCode() == 400) {
-            // TODO: show error
-            return;
-        }
-        
-        MemoryBlock block;
-        webstream->readIntoMemoryBlock(block);
-        MemoryInputStream memstream(block, false);
-        
-        auto parsedData = JSON::parse(memstream);
-        auto patchData = parsedData["Patches"];
-        if (patchData.isArray()) {
-            for (int i = 0; i < patchData.size(); ++i) {
-                var const& patchObject = patchData[i];
-                patches.add(PatchInfo(patchObject));
-            }
-        }
-        
-        std::sort(patches.begin(), patches.end(), [](PatchInfo const& first, PatchInfo const& second) {
-            return first.releaseDate > second.releaseDate;
-        });
-        
-        patchContainer.showPatches(patches);
-        triggerAsyncUpdate();
-    }
-
-    void handleAsyncUpdate() override
-    {
-        refreshButton.setEnabled(true);
-        spinner.stopSpinning();
-    }
-};
+#include <random>
+#include "Utility/PatchInfo.h"
+
+#define STB_IMAGE_RESIZE_IMPLEMENTATION
+#include "Utility/stb_image_resize.h"
+
+
+class DownloadPool : public DeletedAtShutdown
+{
+public:
+    struct DownloadListener
+    {
+        virtual void downloadProgressed(hash32 hash, float progress) {};
+        virtual void patchDownloadCompleted(hash32 hash, bool success) {};
+        virtual void imageDownloadCompleted(hash32 hash, Image const& downloadedImage) {};
+    };
+    
+    ~DownloadPool()
+    {
+        imagePool.removeAllJobs(true, -1);
+        patchPool.removeAllJobs(true, -1);
+        clearSingletonInstance();
+    }
+    
+    void addDownloadListener(DownloadListener* listener)
+    {
+        listeners.insert(listener);
+    }
+    
+    void removeDownloadListener(DownloadListener* listener)
+    {
+        listeners.erase(listener);
+    }
+    
+    void cancelImageDownloads()
+    {
+        imagePool.removeAllJobs(true, 500);
+    }
+    
+    void downloadImage(hash32 hash, URL location)
+    {
+        imagePool.addJob([this, hash, location](){
+            auto updateImageListeners = [this](hash32 hash, Image& image) {
+                MessageManager::callAsync([this, hash, image]() {
+                    for(auto& listener : listeners)
+                    {
+                        listener->imageDownloadCompleted(hash, image);
+                    }
+                });
+            };
+
+            static std::unordered_map<hash32, Image> downloadImageCache;
+            static std::mutex cacheMutex;
+
+            {
+                std::lock_guard<std::mutex> lock(cacheMutex);
+
+                if (downloadImageCache.contains(hash)) {
+                    if (auto img = downloadImageCache[hash]; img.isValid()) {
+                        updateImageListeners(hash, img);
+                        return;
+                    }
+                }
+            }
+
+            MemoryBlock block;
+            // Load the image data from the URL
+            WebInputStream memstream(location, false);
+            memstream.readIntoMemoryBlock(block);
+            auto image = ImageFileFormat::loadFrom(block.getData(), block.getSize());
+            {
+                std::lock_guard<std::mutex> lock(cacheMutex);
+
+                downloadImageCache[hash] = image;
+            }
+            updateImageListeners(hash, image);
+        });
+    }
+    
+    void downloadPatch(hash32 downloadHash, PatchInfo const& info)
+    {
+        patchPool.addJob([this, downloadHash, info](){
+            MemoryBlock data;
+
+            int statusCode = 0;
+            
+            auto instream = URL(info.download).createInputStream(URL::InputStreamOptions(URL::ParameterHandling::inAddress)
+                                                       .withConnectionTimeoutMs(10000).withStatusCode(&statusCode));
+            int64 totalBytes = instream->getTotalLength();
+            int64 bytesDownloaded = 0;
+
+            MemoryOutputStream mo(data, true);
+
+            while (true) {
+                auto written = mo.writeFromInputStream(*instream, 8192);
+
+                if (written == 0)
+                    break;
+
+                bytesDownloaded += written;
+
+                float progress = static_cast<long double>(bytesDownloaded) / static_cast<long double>(totalBytes);
+                
+                if(cancelledDownloads.contains(downloadHash)) {
+                    cancelledDownloads.erase(downloadHash);
+                    MessageManager::callAsync([this, downloadHash]() mutable {
+                        for(auto& listener : listeners)
+                        {
+                            listener->patchDownloadCompleted(downloadHash, false);
+                        }
+                    });
+                    return;
+                }
+                
+                MessageManager::callAsync([this, downloadHash, progress]() mutable {
+                    for(auto& listener : listeners)
+                    {
+                        listener->downloadProgressed(downloadHash, progress);
+                    }
+                });
+            }
+
+            MemoryInputStream input(data, false);
+            ZipFile zip(input);
+            
+            auto patchesDir = ProjectInfo::appDataDir.getChildFile("Patches");
+            auto result = zip.uncompressTo(patchesDir, true);
+            auto downloadedPatch = patchesDir.getChildFile(zip.getEntry(0)->filename);
+
+            auto targetLocation = downloadedPatch.getParentDirectory().getChildFile(info.getNameInPatchFolder());
+            targetLocation.deleteRecursively(true);
+
+            downloadedPatch.moveFileTo(targetLocation);
+            
+            auto metaFile = targetLocation.getChildFile("meta.json");
+            if(!metaFile.existsAsFile())
+            {
+                metaFile.replaceWithText(info.json);
+            }
+            
+            auto macOSTrash = ProjectInfo::appDataDir.getChildFile("Patches").getChildFile("__MACOSX");
+            if(macOSTrash.isDirectory())
+            {
+                macOSTrash.deleteRecursively();
+            }
+            
+            MessageManager::callAsync([this, downloadHash, result](){
+                for(auto& listener : listeners)
+                {
+                    listener->patchDownloadCompleted(downloadHash, result.wasOk());
+                }
+            });
+
+        });
+    }
+    
+    void cancelDownload(hash32 hash)
+    {
+        cancelledDownloads.insert(hash);
+    }
+    
+private:
+
+    UnorderedSet<DownloadListener*> listeners;
+    
+    CriticalSection cancelledDownloadsLock;
+    UnorderedSet<hash32> cancelledDownloads;
+    
+    ThreadPool imagePool = ThreadPool(2);
+    ThreadPool patchPool = ThreadPool(2);
+    
+public:
+    JUCE_DECLARE_SINGLETON(DownloadPool, false);
+};
+
+JUCE_IMPLEMENT_SINGLETON(DownloadPool);
+
+class OnlineImage : public Component, public DownloadPool::DownloadListener
+{
+public:
+    OnlineImage(bool roundedTop, bool roundedBottom)
+        : roundTop(roundedTop)
+        , roundBottom(roundedBottom)
+    {
+        spinner.setSize(50, 50);
+        spinner.setCentrePosition(getWidth() / 2, getHeight() / 2);
+        addAndMakeVisible(spinner);
+        setInterceptsMouseClicks(false, false);
+        DownloadPool::getInstance()->addDownloadListener(this);
+    }
+
+    ~OnlineImage() override
+    {
+        DownloadPool::getInstance()->removeDownloadListener(this);
+    }
+
+    void imageDownloadCompleted(hash32 hash, Image const& image) override {
+        if(hash == imageHash)
+        {
+            downloadedImage = image;
+
+            resampleImageToFit();
+
+            repaint();
+            spinner.stopSpinning();
+        }
+    };
+    
+    
+    void setImageURL(const URL& url)
+    {
+        imageHash = hash(url.toString(false));
+        downloadedImage = Image();
+
+        // Lock the thread to safely update the image URL
+        imageURL = url;
+        DownloadPool::getInstance()->downloadImage(imageHash, url);
+        spinner.startSpinning();
+
+        repaint();
+    }
+
+    void paint(Graphics& g) override
+    {
+        // Create a rounded rectangle to use as a mask
+        Path roundedRectanglePath;
+        roundedRectanglePath.addRoundedRectangle(0, 0, getWidth(), getHeight(), Corners::largeCornerRadius, Corners::largeCornerRadius, roundTop, roundTop, roundBottom, roundBottom);
+
+        if (!downloadedImage.isValid()) {
+            g.setColour(findColour(PlugDataColour::panelForegroundColourId));
+            g.fillPath(roundedRectanglePath);
+            return;
+        }
+
+        g.saveState();
+
+        g.reduceClipRegion(roundedRectanglePath);
+
+        Rectangle<float> targetBounds(0, 0, static_cast<float>(getWidth()), static_cast<float>(getHeight()));
+
+        g.drawImage(scaledImage, targetBounds, RectanglePlacement::centred | RectanglePlacement::fillDestination);
+
+        g.restoreState();
+    }
+
+    void resampleImageToFit()
+    {
+//#define JUCE_WAY_RESCALE
+#ifdef JUCE_WAY_RESCALE
+        if (downloadedImage.isValid())
+        {
+            auto srcWidth = downloadedImage.getWidth();
+            auto srcHeight = downloadedImage.getHeight();
+
+            int targetWidth = getWidth();
+            int targetHeight = getHeight();
+
+            // Calculate the aspect ratios
+            float srcAspect = static_cast<float>(srcWidth) / static_cast<float>(srcHeight);
+            float targetAspect = static_cast<float>(targetWidth) / static_cast<float>(targetHeight);
+
+            // Crop the image to match the target aspect ratio
+            int cropX = 0, cropY = 0, cropWidth = srcWidth, cropHeight = srcHeight;
+
+            if (srcAspect > targetAspect) {
+                // Image is wider than the target, crop width
+                cropWidth = static_cast<int>(srcHeight * targetAspect);
+                cropX = (srcWidth - cropWidth) / 2;  // Center the crop
+            } else if (srcAspect < targetAspect) {
+                // Image is taller than the target, crop height
+                cropHeight = static_cast<int>(srcWidth / targetAspect);
+                cropY = (srcHeight - cropHeight) / 2;  // Center the crop
+            }
+
+            // Resample the image to the new size
+            auto cropped = downloadedImage.getClippedImage(Rectangle<int>(cropX, cropY, cropWidth, cropHeight));
+            scaledImage = cropped.rescaled(targetWidth, targetHeight, Graphics::highResamplingQuality);
+        }
+#else
+        if (!downloadedImage.isValid())
+            return;
+
+        auto srcWidth = downloadedImage.getWidth();
+        auto srcHeight = downloadedImage.getHeight();
+
+        int targetWidth = getWidth();
+        int targetHeight = getHeight();
+
+        // Calculate the aspect ratios
+        float srcAspect = static_cast<float>(srcWidth) / static_cast<float>(srcHeight);
+        float targetAspect = static_cast<float>(targetWidth) / static_cast<float>(targetHeight);
+
+        // Crop the image to match the target aspect ratio
+        int cropX = 0, cropY = 0, cropWidth = srcWidth, cropHeight = srcHeight;
+
+        if (srcAspect > targetAspect) {
+            // Image is wider than the target, crop width
+            cropWidth = static_cast<int>(srcHeight * targetAspect);
+            cropX = (srcWidth - cropWidth) / 2;  // Center the crop
+        } else if (srcAspect < targetAspect) {
+            // Image is taller than the target, crop height
+            cropHeight = static_cast<int>(srcWidth / targetAspect);
+            cropY = (srcHeight - cropHeight) / 2;  // Center the crop
+        }
+
+        int numChannels = 0;
+        auto srcData = packImageData(downloadedImage.getClippedImage(Rectangle<int>(cropX, cropY, cropWidth, cropHeight)), numChannels);
+
+        std::vector<unsigned char> resampledData(targetWidth * targetHeight * numChannels);
+
+        // Perform resampling
+#define CUSTOM_FILTER
+#ifdef CUSTOM_FILTER
+        stbir_resize_uint8_generic(
+            srcData.data(), cropWidth, cropHeight, 0, // Source image
+            resampledData.data(), targetWidth, targetHeight, 0, // Destination image
+            numChannels, // Number of channels
+            numChannels == 4,
+            1,
+            STBIR_EDGE_CLAMP,
+            STBIR_FILTER_DEFAULT,
+            STBIR_COLORSPACE_SRGB,
+            NULL
+        );
+#else
+        stbir_resize_uint8(
+            srcData.data(), cropWidth, cropHeight, 0, // Source image
+            resampledData.data(), targetWidth, targetHeight, 0, // Destination image
+            numChannels // Number of channels
+        );
+#endif
+
+        scaledImage = Image(downloadedImage.getFormat(), targetWidth, targetHeight, true);
+        Image::BitmapData destData(scaledImage, Image::BitmapData::writeOnly);
+
+        for (int y = 0; y < targetHeight; ++y)
+        {
+            unsigned char* destRow = destData.getLinePointer(y);
+            std::memcpy(destRow, &resampledData[y * targetWidth * numChannels], targetWidth * numChannels);
+        }
+#endif
+    }
+
+    std::vector<unsigned char> packImageData(const Image &image, int &numChannels)
+    {
+        if (!image.isValid())
+            return {};
+
+        Image::BitmapData bitmapData(image, Image::BitmapData::readOnly);
+
+        // Determine the number of channels
+        switch (image.getFormat()) {
+            case Image::PixelFormat::RGB:
+                numChannels = 3;
+                break;
+            case Image::PixelFormat::ARGB:
+                numChannels = 4;
+                break;
+            case Image::PixelFormat::SingleChannel:
+                numChannels = 1;
+                break;
+            default:
+                return {};
+        }
+
+        // Allocate tightly packed buffer
+        int width = image.getWidth();
+        int height = image.getHeight();
+        std::vector<unsigned char> packedData(width * height * numChannels);
+
+        for (int y = 0; y < height; ++y) {
+            const unsigned char *row = bitmapData.getLinePointer(y);
+
+            for (int x = 0; x < width; ++x) {
+                int srcIndex = x * bitmapData.pixelStride;
+                int destIndex = (y * width + x) * numChannels;
+
+                // Pack based on format
+                switch (image.getFormat()) {
+                    case Image::ARGB: {
+                        packedData[destIndex + 0] = row[srcIndex + 1]; // Red
+                        packedData[destIndex + 1] = row[srcIndex + 2]; // Green
+                        packedData[destIndex + 2] = row[srcIndex + 3]; // Blue
+                        if (numChannels == 4)
+                            packedData[destIndex + 3] = row[srcIndex + 0]; // Alpha
+                    }
+                    break;
+                    case Image::RGB: {
+                        packedData[destIndex + 0] = row[srcIndex + 0]; // Red
+                        packedData[destIndex + 1] = row[srcIndex + 1]; // Green
+                        packedData[destIndex + 2] = row[srcIndex + 2]; // Blue
+                    }
+                    break;
+                    case Image::SingleChannel: {
+                        packedData[destIndex] = row[srcIndex];
+                    }
+                    break;
+                    default:
+                    break;
+
+                }
+            }
+        }
+
+        return packedData;
+    }
+
+    void resized() override
+    {
+        spinner.setCentrePosition(getWidth() / 2, getHeight() / 2);
+    }
+
+private:
+    bool roundTop, roundBottom;
+    URL imageURL;
+    hash32 imageHash;
+    Image downloadedImage;
+    Image scaledImage;
+    Spinner spinner;
+
+    JUCE_DECLARE_NON_COPYABLE_WITH_LEAK_DETECTOR(OnlineImage)
+};
+
+
+class PatchDisplay : public Component {
+public:
+    PatchDisplay(PatchInfo const& patchInfo, std::function<void(PatchInfo const&)> clickCallback)
+        : image(true, false)
+        , callback(clickCallback)
+        , info(patchInfo)
+    {
+        image.setImageURL("https://plugdata.org/thumbnails/png/" + patchInfo.thumbnailUrl + ".png");
+        addAndMakeVisible(image);
+    }
+
+    bool matchesQuery(String const& query)
+    {
+        return query.isEmpty() || info.title.containsIgnoreCase(query) || info.author.containsIgnoreCase(query) || info.description.containsIgnoreCase(query);
+    }
+
+private:
+    void paintOverChildren(Graphics& g) override
+    {
+        auto b = getLocalBounds().reduced(6);
+        g.setColour(findColour(PlugDataColour::toolbarOutlineColourId));
+        g.drawRoundedRectangle(b.toFloat(), Corners::largeCornerRadius, 1.0f);
+    }
+
+    void paint(Graphics& g) override
+    {
+        auto b = getLocalBounds().reduced(6);
+
+        Path p;
+        p.addRoundedRectangle(b.reduced(3.0f), Corners::largeCornerRadius);
+        StackShadow::renderDropShadow(hash("patch_display"), g, p, Colour(0, 0, 0).withAlpha(0.4f), 7, { 0, 1 });
+
+        if (isMouseOver()) {
+            g.setColour(findColour(PlugDataColour::panelActiveBackgroundColourId));
+        } else {
+            g.setColour(findColour(PlugDataColour::panelForegroundColourId));
+        }
+
+        g.fillRoundedRectangle(b.toFloat(), Corners::largeCornerRadius);
+
+        g.setColour(findColour(PlugDataColour::toolbarOutlineColourId));
+        g.drawRoundedRectangle(b.toFloat(), Corners::largeCornerRadius, 1.0f);
+
+        b.removeFromTop(171); // space for image
+        auto nameArea = b.removeFromTop(24);
+
+        g.setColour(findColour(PlugDataColour::panelActiveBackgroundColourId).withAlpha(0.5f));
+        g.fillRect(nameArea);
+
+        auto platformArea = nameArea.removeFromRight(80).reduced(4).toFloat();
+        platformArea.removeFromLeft(10);
+
+        auto textColour = findColour(PlugDataColour::panelTextColourId);
+        Fonts::drawText(g, "by " + info.author, nameArea.withTrimmedLeft(10), textColour, 13.5f, Justification::left);
+
+        auto textBounds = b.reduced(10, 4);
+
+        Fonts::drawStyledText(g, info.title, textBounds.removeFromTop(30), textColour, Bold, 15, Justification::left);
+
+        auto layout = TextLayout();
+        auto description = AttributedString(info.description);
+        description.setFont(Font(14.5f));
+        description.setColour(textColour);
+        layout.createLayout(description, textBounds.getWidth(), 150);
+
+        layout.draw(g, textBounds.withTrimmedBottom(32).toFloat());
+
+        auto priceArea = b.removeFromBottom(32).reduced(11);
+        Fonts::drawStyledText(g, info.price, priceArea, textColour, Semibold, 15, Justification::centredLeft);
+    }
+
+    void resized() override
+    {
+        auto b = getLocalBounds().reduced(6);
+        image.setBounds(b.removeFromTop(171).withWidth(248));
+    }
+
+    void mouseEnter(MouseEvent const& e) override
+    {
+        repaint();
+    }
+
+    void mouseExit(MouseEvent const& e) override
+    {
+        repaint();
+    }
+
+    void mouseDown(MouseEvent const& e) override
+    {
+        callback(info);
+    }
+
+    OnlineImage image;
+
+    std::function<void(PatchInfo const&)> callback;
+    PatchInfo info;
+};
+
+class PatchContainer : public Component
+    , public AsyncUpdater {
+    int const displayWidth = 260;
+    int const displayHeight = 315;
+
+    OwnedArray<PatchDisplay> patchDisplays;
+    std::mutex patchesMutex;
+    SmallArray<PatchInfo> patches;
+   
+public:
+        
+    std::function<void(PatchInfo const&)> patchClicked;
+
+    void handleAsyncUpdate() override
+    {
+        patchDisplays.clear();
+
+        for (auto& patch : patches) {
+            auto* display = patchDisplays.add(new PatchDisplay(patch, patchClicked));
+            addAndMakeVisible(display);
+        }
+
+        setSize(getWidth(), ((patches.size() / (getWidth() / displayWidth)) * (displayHeight + 8)) + 12);
+        resized(); // Even if size if the same, we still want to call resize
+    }
+
+    void filterPatches(String query)
+    {
+        for (auto* patch : patchDisplays) {
+            if (patch->matchesQuery(query)) {
+                patch->setVisible(true);
+            } else {
+                patch->setVisible(false);
+            }
+        }
+
+        resized();
+    }
+
+    void showPatches(SmallArray<PatchInfo> const& patchesToShow)
+    {
+        patchesMutex.lock();
+        patches = patchesToShow;
+        patchesMutex.unlock();
+        triggerAsyncUpdate();
+    }
+
+    void resized() override
+    {
+        auto bounds = getLocalBounds().reduced(6);
+
+        auto currentRow = bounds.removeFromTop(displayHeight);
+
+        auto numColumns = currentRow.getWidth() / displayWidth;
+        auto extraSpace = currentRow.getWidth() - (numColumns * displayWidth);
+        auto padding = (extraSpace / numColumns) / 2;
+
+        for (auto* display : patchDisplays) {
+            if (!display->isVisible())
+                continue;
+
+            if (currentRow.getWidth() < displayWidth) {
+                bounds.removeFromTop(8);
+                currentRow = bounds.removeFromTop(displayHeight);
+            }
+
+            currentRow.removeFromLeft(padding);
+            display->setBounds(currentRow.removeFromLeft(displayWidth));
+            currentRow.removeFromLeft(padding);
+        }
+    }
+    
+    SmallArray<PatchInfo> getPatches()
+    {
+        return patches;
+    }
+};
+
+class PatchFullDisplay : public Component, public DownloadPool::DownloadListener
+{
+    PatchInfo currentPatch;
+    hash32 patchHash;
+    File const patchesDir = ProjectInfo::appDataDir.getChildFile("Patches");
+    PatchContainer morePatches;
+    
+    class Viewport : public BouncingViewport
+    {
+        void paint(Graphics& g) override
+        {
+            g.fillAll(findColour(PlugDataColour::panelForegroundColourId));
+        }
+    };
+    Viewport viewport;
+    
+    class LinkButton : public TextButton {
+    public:
+        enum Type
+        {
+            AlreadyInstalled,
+            Download,
+            Store,
+            View,
+            Cancel
+        };
+        Type type;
+        
+        LinkButton(Type type) : type(type)
+        {
+            setClickingTogglesState(true);
+            setConnectedEdges(12);
+        }
+        
+        String getIcon()
+        {
+            if(type == AlreadyInstalled) return isMouseOver() ? Icons::Reset : Icons::Checkmark;
+            if(type == Download) return Icons::Download;
+            if(type == Store) return Icons::Store;
+            if(type == View) return Icons::Info;
+            if(type == Cancel) return {};
+            return {};
+        }
+        
+        String getText()
+        {
+            if(type == AlreadyInstalled) return isMouseOver() ? "Reinstall" : "Installed";
+            if(type == Download) return "Download";
+            if(type == Store) return "View in store";
+            if(type == View) return "View online";
+            if(type == Cancel) return "Cancel";
+            return {};
+        }
+        
+        void setType(Type newType)
+        {
+            type = newType;
+            repaint();
+        }
+
+        void paint(Graphics& g) override
+        {
+            auto b = getLocalBounds().reduced(2.0f, 4.0f).toFloat();
+
+            auto mouseOver = isMouseOver();
+            auto fillColour = findColour(PlugDataColour::toolbarActiveColourId);
+            auto outlineColour = fillColour;
+            auto greyColour = findColour(PlugDataColour::panelActiveBackgroundColourId);
+
+            if (type == Cancel) {
+                fillColour = greyColour;
+                outlineColour = greyColour;
+            } else if (type == View) {
+                fillColour = mouseOver ? greyColour.contrasting(0.6f) : findColour(PlugDataColour::panelBackgroundColourId).withAlpha(0.0f);
+                outlineColour = greyColour.contrasting(0.6f);
+            }
+            
+            auto textColour = fillColour.contrasting(0.96f);
+
+            if (mouseOver) {
+                fillColour = fillColour.brighter(0.4f);
+                outlineColour = outlineColour.brighter(0.4f);
+            }
+
+            g.setColour(fillColour);
+            g.fillRoundedRectangle(b, Corners::defaultCornerRadius);
+            
+            g.setColour(outlineColour);
+            g.drawRoundedRectangle(b, Corners::defaultCornerRadius, 1.5f);
+ 
+            auto boldFont = Fonts::getBoldFont().withHeight(14.0f);
+            auto iconFont = Fonts::getIconFont().withHeight(14.0f);
+
+            // Draw icon and text
+            AttributedString attrStr;
+            attrStr.setJustification(Justification::centred);
+            attrStr.append(getIcon(), iconFont, textColour);
+            attrStr.append("  " + getText(), boldFont, textColour);
+            attrStr.draw(g, b);
+        }
+    };
+    
+public:
+    PatchFullDisplay()
+    : image(true, true)
+    {
+        setVisible(true);
+        addAndMakeVisible(viewButton);
+        addAndMakeVisible(downloadButton);
+        addAndMakeVisible(image);
+        addAndMakeVisible(morePatches);
+        
+        morePatches.patchClicked = [this](PatchInfo const& patch)
+        {
+            showPatch(patch, patches);
+        };
+        
+        setSize(840, 1084);
+        
+        viewport.setScrollBarsShown(true, false);
+        viewport.setViewedComponent(this, false);
+
+        downloadButton.onClick = [this]() {
+            if(downloadProgress == 0)
+            {
+                repaint();
+
+                if (currentPatch.isPatchArchive()) {
+                    downloadProgress = 1;
+                    DownloadPool::getInstance()->downloadPatch(patchHash, currentPatch);
+                }
+                else {
+                    URL(currentPatch.download).launchInDefaultBrowser();
+                }
+            }
+            else {
+                DownloadPool::getInstance()->cancelDownload(patchHash);
+            }
+        };
+
+        viewButton.onClick = [this]() {
+            URL("https://plugdata.org/store-item.html?id=" + currentPatch.title).launchInDefaultBrowser();
+        };
+        
+        DownloadPool::getInstance()->addDownloadListener(this);
+    }
+    
+    ~PatchFullDisplay()
+    {
+        DownloadPool::getInstance()->removeDownloadListener(this);
+    }
+    
+    void downloadProgressed(hash32 downloadHash, float progress) override {
+        if(downloadHash == patchHash) {
+            downloadButton.setType(LinkButton::Cancel);
+            downloadProgress = std::max<int>(progress * 100, 1);
+            repaint();
+        }
+    };
+    
+    void patchDownloadCompleted(hash32 downloadHash, bool success) override {
+        if(downloadHash == patchHash) {
+            downloadProgress = 0;
+            auto* parent = viewport.getParentComponent();
+            if(success) {
+                Dialogs::showMultiChoiceDialog(&confirmationDialog, parent, "Successfully installed " + currentPatch.title, [](int){}, { "Dismiss" }, Icons::Checkmark);
+            }
+            else {
+                Dialogs::showMultiChoiceDialog(&confirmationDialog, parent, "Failed to install " + currentPatch.title, [](int){}, { "Dismiss" });
+            }
+            
+            downloadButton.setType(success ? LinkButton::AlreadyInstalled : LinkButton::Download);
+        }
+    };
+    
+    PatchFullDisplay::Viewport& getViewport()
+    {
+        return viewport;
+    }
+
+    void showPatch(PatchInfo const& patchInfo, SmallArray<PatchInfo> const& allPatches) {
+        downloadProgress = 0;
+        patchHash = hash(patchInfo.title);
+        patches = allPatches;
+        currentPatch = patchInfo;
+
+        auto fileName = URL(currentPatch.download).getFileName();
+
+        if (currentPatch.isPatchInstalled()) {
+            downloadButton.setType(LinkButton::AlreadyInstalled);
+        } else if (currentPatch.isPatchArchive()) {
+            downloadButton.setType(LinkButton::Download);
+        } else {
+            downloadButton.setType(LinkButton::Store);
+        }
+
+        image.setImageURL("https://plugdata.org/thumbnails/png/" + patchInfo.thumbnailUrl + ".png");
+        viewport.setVisible(true);
+        
+        morePatches.showPatches(filterPatches(patchInfo, allPatches));
+    }
+    
+    SmallArray<PatchInfo> filterPatches(PatchInfo const& targetPatch, SmallArray<PatchInfo> toFilter)
+    {
+        std::shuffle(std::begin(toFilter), std::end(toFilter), std::random_device());
+        
+        SmallArray<PatchInfo> result;
+        for(auto& patch : toFilter)
+        {
+            if(result.size() >= 3) break;
+            if(targetPatch.author == patch.author && patch.title != targetPatch.title)
+            {
+                result.add(patch);
+            }
+        }
+        
+        if(result.size() <= 1)
+        {
+            result.clear();
+            
+            for(auto& patch : toFilter)
+            {
+                if(result.size() >= 3) break;
+                if(patch.title != targetPatch.title) result.add(patch);
+            }
+        }
+        
+        return result;
+    }
+
+    void paintOverChildren(Graphics& g) override
+    {
+        // Drag image outline
+        g.setColour(findColour(PlugDataColour::toolbarOutlineColourId));
+        g.drawRoundedRectangle(image.getBounds().toFloat(), Corners::largeCornerRadius, 1.0f);
+    
+        if(downloadProgress != 0.0f)
+        {
+            g.setFont(Fonts::getCurrentFont().withHeight(14.0f));
+            g.setColour(findColour(PlugDataColour::panelTextColourId).withAlpha(0.75f));
+            g.drawText("Installing: " + String(downloadProgress) + "%", downloadButton.getBounds().translated(0, 30), Justification::centred);
+        
+            auto bounds = downloadButton.getBounds().reduced(2, 4);
+
+            g.saveState();
+            Path clipPath;
+            clipPath.addRoundedRectangle(bounds, Corners::defaultCornerRadius);
+            g.reduceClipRegion(clipPath);
+            
+            g.setColour(findColour(PlugDataColour::toolbarActiveColourId));
+            g.fillRect(bounds.removeFromBottom(4).withWidth(bounds.getWidth() * (downloadProgress / 100.0f)));
+            g.restoreState();
+        }
+    }
+
+
+    void paint(Graphics& g) override
+    {
+        auto b = getLocalBounds().reduced(12);
+
+        g.fillAll(findColour(PlugDataColour::panelForegroundColourId));
+
+        auto contentArea = b.reduced(20, 6);
+        auto textColour = findColour(PlugDataColour::panelTextColourId);
+        g.setColour(textColour);
+
+        g.setFont(Fonts::getBoldFont().withHeight(26));
+        g.drawText(currentPatch.title, contentArea.removeFromTop(40), Justification::centredLeft);
+
+        g.setFont(Fonts::getCurrentFont().withHeight(16.5f));
+        g.drawText("by " + currentPatch.author, contentArea.removeFromTop(24), Justification::centredLeft);
+
+        contentArea.removeFromTop(8);
+        
+        // Separator Line
+        g.setColour(textColour.withAlpha(0.25f));
+        g.drawHorizontalLine(contentArea.getY(), contentArea.getX(), contentArea.getRight());
+
+        contentArea.removeFromTop(8);
+        
+        auto layout = TextLayout();
+        AttributedString descriptionText(currentPatch.description);
+        descriptionText.setFont(Font(15.5f));
+        descriptionText.setColour(textColour);
+        layout.createLayout(descriptionText, contentArea.getWidth(), contentArea.getHeight());
+
+        layout.draw(g, contentArea.removeFromTop(30).translated(0, 4).toFloat());
+        
+        auto extraInfoBounds = contentArea.removeFromTop(72).reduced(0, 12).translated(0, -4);
+        Path p;
+        p.addRoundedRectangle(extraInfoBounds, Corners::largeCornerRadius);
+        StackShadow::renderDropShadow(hash("patch_extra_info"), g, p, Colour(0, 0, 0).withAlpha(0.1f), 7, { 0, 1 });
+
+        g.setColour(findColour(PlugDataColour::panelForegroundColourId));
+        g.fillPath(p); // Adjust the thickness as needed
+        
+        g.setColour(findColour(PlugDataColour::outlineColourId));
+        g.strokePath(p, PathStrokeType(0.5f)); // Adjust the thickness as needed
+        
+        auto hasSizeInfo = currentPatch.size.isNotEmpty();
+        int extraInfoItemWidth = getWidth() / (hasSizeInfo ? 3 : 2);
+        auto drawExtraInfo = [this, extraInfoItemWidth, &extraInfoBounds](Graphics& g, String const& icon, String const& label, String const& value) mutable {
+            auto infoBounds = extraInfoBounds.removeFromLeft(extraInfoItemWidth).withSizeKeepingCentre(110, 32).translated(-12, 0);
+            
+            g.setColour(findColour(PlugDataColour::panelTextColourId));
+            g.setFont(Fonts::getIconFont().withHeight(15));
+            g.drawText(icon, infoBounds.removeFromLeft(24), Justification::centredLeft);
+            
+            g.setFont(Fonts::getBoldFont().withHeight(15));
+            g.drawText(label, infoBounds.removeFromTop(16), Justification::centredLeft);
+            
+            g.setFont(Fonts::getDefaultFont().withHeight(15));
+            g.drawText(value, infoBounds, Justification::centredLeft);
+        };
+        
+        if(hasSizeInfo)
+        {
+            drawExtraInfo(g, Icons::Storage, "Size", currentPatch.size);
+        }
+        drawExtraInfo(g, Icons::Money, "Price", currentPatch.price);
+        drawExtraInfo(g, Icons::Time, "Release date", currentPatch.releaseDate);
+        
+        auto imageBounds = contentArea.removeFromTop(500).withSizeKeepingCentre(getWidth(), 500);
+        g.setColour(findColour(PlugDataColour::panelBackgroundColourId));
+        g.fillRect(imageBounds);
+        
+        contentArea.removeFromTop(12);
+        
+        g.setColour(textColour);
+        g.setFont(Fonts::getSemiBoldFont().withHeight(16.5f));
+        g.drawText("More patches", contentArea.removeFromTop(30), Justification::centredLeft);
+
+        g.setColour(textColour.withAlpha(0.25f));
+        g.drawHorizontalLine(contentArea.getY(), contentArea.getX(), contentArea.getRight());
+    }
+
+    void resized() override
+    {
+        auto b = getLocalBounds().reduced(20, 6);
+        auto buttonBounds = b.removeFromTop(204).removeFromTop(40).translated(-11, 12);
+        
+        image.setBounds(b.removeFromTop(500).withSizeKeepingCentre(460, 450));
+
+        b.removeFromTop(40);
+        
+        morePatches.setBounds(b.withHeight(morePatches.getHeight()));
+
+        downloadButton.setBounds(buttonBounds.removeFromRight(110));
+        buttonBounds.removeFromRight(14);
+        viewButton.setBounds(buttonBounds.removeFromRight(110));
+    }
+
+    OnlineImage image;
+    LinkButton downloadButton = LinkButton(LinkButton::Download);
+    LinkButton viewButton = LinkButton(LinkButton::View);
+    
+    int downloadProgress = 0;
+    std::unique_ptr<Dialog> confirmationDialog;
+    SmallArray<PatchInfo> patches;
+};
+
+struct PatchStore : public Component
+    , public AsyncUpdater
+    , public Thread {
+    
+    PatchContainer patchContainer;
+    BouncingViewport contentViewport;
+    PatchFullDisplay patchFullDisplay;
+
+    MainToolbarButton backButton = MainToolbarButton(Icons::Back);
+    MainToolbarButton refreshButton = MainToolbarButton(Icons::Refresh);
+    MainToolbarButton searchButton = MainToolbarButton(Icons::Search);
+
+    SearchEditor input;
+    Spinner spinner;
+        
+public:
+    PatchStore()
+        : Thread("PatchStore API Thread")
+    {
+        contentViewport.setViewedComponent(&patchContainer, false);
+        patchContainer.setVisible(true);
+        addAndMakeVisible(contentViewport);
+
+        contentViewport.setScrollBarsShown(true, false, true, false);
+
+        spinner.startSpinning();
+        startThread();
+
+        addChildComponent(patchFullDisplay.getViewport());
+
+        patchContainer.patchClicked = [this](PatchInfo const& patch) {
+            patchFullDisplay.showPatch(patch, patchContainer.getPatches());
+            backButton.setVisible(true);
+            refreshButton.setVisible(false);
+            input.setVisible(false);
+            input.setText("", sendNotification);
+            searchButton.setVisible(false);
+        };
+        
+        searchButton.setClickingTogglesState(true);
+        searchButton.onClick = [this](){
+            if (searchButton.getToggleState()) {
+                input.setVisible(true);
+                input.grabKeyboardFocus();
+                input.setText("");
+                
+            } else {
+                input.setVisible(false);
+            }
+        };
+        addAndMakeVisible(searchButton);
+
+        addChildComponent(backButton);
+
+        backButton.onClick = [this]() {
+            patchFullDisplay.getViewport().setVisible(false);
+            backButton.setVisible(false);
+            refreshButton.setVisible(true);
+            input.setVisible(false);
+            input.setText("", sendNotification);
+            searchButton.setVisible(true);
+        };
+
+        backButton.setColour(TextButton::buttonColourId, Colours::transparentBlack);
+        backButton.setColour(TextButton::buttonOnColourId, Colours::transparentBlack);
+
+        refreshButton.setTooltip("Refresh packages");
+        refreshButton.setEnabled(false);
+        addAndMakeVisible(refreshButton);
+        refreshButton.onClick = [this]() {
+            DownloadPool::getInstance()->cancelImageDownloads();
+            spinner.startSpinning();
+            startThread();
+            refreshButton.setEnabled(false);
+        };
+
+        input.setTextToShowWhenEmpty("Type to search for patches", findColour(PlugDataColour::panelTextColourId).withAlpha(0.5f));
+        input.setColour(TextEditor::textColourId, findColour(PlugDataColour::panelTextColourId));
+        input.setBorder({ 1, 3, 5, 1 });
+        input.setJustification(Justification::centredLeft);
+        input.onTextChange = [this]() {
+            patchContainer.filterPatches(input.getText());
+        };
+        input.onFocusLost = [this]() {
+            if (searchButton.isMouseOver()) {
+                return;
+            }
+
+            if (input.getText().isEmpty()) {
+                searchButton.setToggleState(false, dontSendNotification);
+                input.setVisible(false);
+            }
+        };
+        addChildComponent(input);
+        addChildComponent(spinner);
+    }
+
+    ~PatchStore()
+    {
+        DownloadPool::getInstance()->cancelImageDownloads();
+        waitForThreadToExit(-1);
+    }
+        
+    void paint(Graphics& g) override
+    {
+        g.setColour(findColour(PlugDataColour::panelBackgroundColourId));
+        g.fillRoundedRectangle(getLocalBounds().toFloat(), Corners::windowCornerRadius);
+
+        auto bounds = getLocalBounds().removeFromTop(40).toFloat();
+
+        Path p;
+        p.addRoundedRectangle(bounds.getX(), bounds.getY(), bounds.getWidth(), bounds.getHeight(), Corners::largeCornerRadius, Corners::largeCornerRadius, true, true, false, false);
+
+        g.setColour(findColour(PlugDataColour::toolbarBackgroundColourId));
+        g.fillPath(p);
+        
+        Fonts::drawStyledText(g, "Discover", Rectangle<float>(0.0f, 4.0f, getWidth(), 32.0f), findColour(PlugDataColour::panelTextColourId), Semibold, 15, Justification::centred);
+        
+        g.setColour(findColour(PlugDataColour::toolbarOutlineColourId));
+        g.drawLine(0, 40, getWidth(), 40);
+    }
+
+    void resized() override
+    {
+        input.setBounds(getLocalBounds().removeFromTop(40).reduced(48, 5).withTrimmedRight(40));
+        
+        auto b = getLocalBounds().withTrimmedTop(40);
+
+        patchFullDisplay.getViewport().setBounds(b);
+
+        contentViewport.setBounds(b);
+
+        patchContainer.setSize(getWidth(), patchContainer.getHeight());
+
+        backButton.setBounds(2, 0, 40, 40);
+        refreshButton.setBounds(2, 0, 40, 40);
+        searchButton.setBounds(getWidth() - 82, 0, 40, 40);
+
+        spinner.setSize(50, 50);
+        spinner.setCentrePosition(b.getWidth() / 2, b.getHeight() / 2);
+    }
+
+    void run() override
+    {
+        SmallArray<PatchInfo> patches;
+        std::unique_ptr<WebInputStream> webstream;
+        
+        webstream = std::make_unique<WebInputStream>(URL("https://plugdata.org/store.json"), false);
+        webstream->connect(nullptr);
+        
+        if (webstream->isError() || webstream->getStatusCode() == 400) {
+            // TODO: show error
+            return;
+        }
+        
+        MemoryBlock block;
+        webstream->readIntoMemoryBlock(block);
+        MemoryInputStream memstream(block, false);
+        
+        auto parsedData = JSON::parse(memstream);
+        auto patchData = parsedData["Patches"];
+        if (patchData.isArray()) {
+            for (int i = 0; i < patchData.size(); ++i) {
+                var const& patchObject = patchData[i];
+                patches.add(PatchInfo(patchObject));
+            }
+        }
+        
+        std::sort(patches.begin(), patches.end(), [](PatchInfo const& first, PatchInfo const& second) {
+            return first.releaseDate > second.releaseDate;
+        });
+        
+        patchContainer.showPatches(patches);
+        triggerAsyncUpdate();
+    }
+
+    void handleAsyncUpdate() override
+    {
+        refreshButton.setEnabled(true);
+        spinner.stopSpinning();
+    }
+};