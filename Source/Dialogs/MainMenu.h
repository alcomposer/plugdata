--- conflicted
+++ resolved
@@ -1,373 +1,373 @@
-/*
- // Copyright (c) 2021-2022 Timothy Schoen
- // For information on usage and redistribution, and for a DISCLAIMER OF ALL
- // WARRANTIES, see the file, "LICENSE.txt," in this distribution.
- */
-
-class MainMenu : public PopupMenu {
-
-public:
-    MainMenu(PluginEditor* editor)
-        : settingsTree(SettingsFile::getInstance()->getValueTree())
-        , themeSelector(settingsTree)
-        , zoomSelector(settingsTree, editor->splitView.isRightTabbarActive())
-    {
-        addCustomItem(1, themeSelector, 70, 45, false);
-        addCustomItem(2, zoomSelector, 70, 30, false);
-        addSeparator();
-
-        addCustomItem(getMenuItemID(MenuItem::NewPatch), std::unique_ptr<IconMenuItem>(menuItems[getMenuItemIndex(MenuItem::NewPatch)]), nullptr, "New patch");
-
-        addSeparator();
-
-        addCustomItem(getMenuItemID(MenuItem::OpenPatch), std::unique_ptr<IconMenuItem>(menuItems[getMenuItemIndex(MenuItem::OpenPatch)]), nullptr, "Open patch");
-
-        auto recentlyOpened = new PopupMenu();
-
-        auto recentlyOpenedTree = settingsTree.getChildWithName("RecentlyOpened");
-        if (recentlyOpenedTree.isValid()) {
-            for (int i = 0; i < recentlyOpenedTree.getNumChildren(); i++) {
-                auto path = File(recentlyOpenedTree.getChild(i).getProperty("Path").toString());
-                recentlyOpened->addItem(path.getFileName(), [this, path, editor]() mutable {
-                    editor->pd->loadPatch(path);
-                    SettingsFile::getInstance()->addToRecentlyOpened(path);
-                });
-            }
-
-            menuItems[2]->isActive = recentlyOpenedTree.getNumChildren() > 0;
-        }
-
-        addCustomItem(getMenuItemID(MenuItem::History), std::unique_ptr<IconMenuItem>(menuItems[getMenuItemIndex(MenuItem::History)]), std::unique_ptr<PopupMenu const>(recentlyOpened), "Recently opened");
-
-        addSeparator();
-        addCustomItem(getMenuItemID(MenuItem::Save), std::unique_ptr<IconMenuItem>(menuItems[getMenuItemIndex(MenuItem::Save)]), nullptr, "Save patch");
-        addCustomItem(getMenuItemID(MenuItem::SaveAs), std::unique_ptr<IconMenuItem>(menuItems[getMenuItemIndex(MenuItem::SaveAs)]), nullptr, "Save patch as");
-
-        addSeparator();
-
-        addCustomItem(getMenuItemID(MenuItem::Close), std::unique_ptr<IconMenuItem>(menuItems[getMenuItemIndex(MenuItem::Close)]), nullptr, "Close patch");
-        addCustomItem(getMenuItemID(MenuItem::CloseAll), std::unique_ptr<IconMenuItem>(menuItems[getMenuItemIndex(MenuItem::CloseAll)]), nullptr, "Close all patches");
-
-        addSeparator();
-
-        addCustomItem(getMenuItemID(MenuItem::CompiledMode), std::unique_ptr<IconMenuItem>(menuItems[getMenuItemIndex(MenuItem::CompiledMode)]), nullptr, "Compiled mode");
-        addCustomItem(getMenuItemID(MenuItem::Compile), std::unique_ptr<IconMenuItem>(menuItems[getMenuItemIndex(MenuItem::Compile)]), nullptr, "Compile...");
-
-        addSeparator();
-
-<<<<<<< HEAD
-        addCustomItem(getMenuItemID(MenuItem::EnablePalettes), std::unique_ptr<IconMenuItem>(menuItems[getMenuItemIndex(MenuItem::EnablePalettes)]), nullptr, "Enable Palettes");
-=======
-        addCustomItem(getMenuItemID(MenuItem::PluginMode), std::unique_ptr<IconMenuItem>(menuItems[getMenuItemIndex(MenuItem::PluginMode)]), nullptr, "Plugin Mode");
-
-        addSeparator();
->>>>>>> a2346964
-
-        addCustomItem(getMenuItemID(MenuItem::AutoConnect), std::unique_ptr<IconMenuItem>(menuItems[getMenuItemIndex(MenuItem::AutoConnect)]), nullptr, "Auto-connect objects");
-
-        addSeparator();
-
-        addCustomItem(getMenuItemID(MenuItem::Settings), std::unique_ptr<IconMenuItem>(menuItems[getMenuItemIndex(MenuItem::Settings)]), nullptr, "Settings...");
-        addCustomItem(getMenuItemID(MenuItem::About), std::unique_ptr<IconMenuItem>(menuItems[getMenuItemIndex(MenuItem::About)]), nullptr, "About...");
-
-        // Toggles hvcc compatibility mode
-        bool palettesEnabled = settingsTree.hasProperty("show_palettes") ? static_cast<bool>(settingsTree.getProperty("show_palettes")) : false;
-        bool hvccModeEnabled = settingsTree.hasProperty("hvcc_mode") ? static_cast<bool>(settingsTree.getProperty("hvcc_mode")) : false;
-        bool autoconnectEnabled = settingsTree.hasProperty("autoconnect") ? static_cast<bool>(settingsTree.getProperty("autoconnect")) : false;
-        bool hasCanvas = editor->getCurrentCanvas() != nullptr;
-        ;
-
-        menuItems[getMenuItemIndex(MenuItem::Save)]->isActive = hasCanvas;
-        menuItems[getMenuItemIndex(MenuItem::SaveAs)]->isActive = hasCanvas;
-        menuItems[getMenuItemIndex(MenuItem::Close)]->isActive = hasCanvas;
-        menuItems[getMenuItemIndex(MenuItem::CloseAll)]->isActive = hasCanvas;
-
-        menuItems[getMenuItemIndex(MenuItem::EnablePalettes)]->isTicked = palettesEnabled;
-        menuItems[getMenuItemIndex(MenuItem::CompiledMode)]->isTicked = hvccModeEnabled;
-        menuItems[getMenuItemIndex(MenuItem::AutoConnect)]->isTicked = autoconnectEnabled;
-    }
-
-    class ZoomSelector : public Component {
-        TextButton zoomIn;
-        TextButton zoomOut;
-        TextButton zoomReset;
-
-        Value zoomValue;
-
-    public:
-        ZoomSelector(ValueTree settingsTree, bool splitZoom)
-        {
-            zoomValue = settingsTree.getPropertyAsValue(splitZoom ? "split_zoom" : "zoom", nullptr);
-
-            zoomIn.setButtonText("+");
-            zoomReset.setButtonText(String(static_cast<float>(zoomValue.getValue()) * 100, 1) + "%");
-            zoomOut.setButtonText("-");
-
-            addAndMakeVisible(zoomIn);
-            addAndMakeVisible(zoomReset);
-            addAndMakeVisible(zoomOut);
-
-            zoomIn.setConnectedEdges(Button::ConnectedOnLeft);
-            zoomOut.setConnectedEdges(Button::ConnectedOnRight);
-            zoomReset.setConnectedEdges(12);
-
-            zoomIn.onClick = [this]() {
-                applyZoom(true);
-            };
-            zoomOut.onClick = [this]() {
-                applyZoom(false);
-            };
-            zoomReset.onClick = [this]() {
-                resetZoom();
-            };
-        }
-
-        void applyZoom(bool zoomIn)
-        {
-            float value = static_cast<float>(zoomValue.getValue());
-
-            // Apply limits
-            value = std::clamp(zoomIn ? value + 0.1f : value - 0.1f, 0.5f, 2.0f);
-
-            // Round in case we zoomed with scrolling
-            value = static_cast<float>(static_cast<int>(round(value * 10.))) / 10.;
-
-            zoomValue = value;
-
-            zoomReset.setButtonText(String(value * 100.0f, 1) + "%");
-        }
-
-        void resetZoom()
-        {
-            zoomValue = 1.0f;
-            zoomReset.setButtonText("100.0%");
-        }
-
-        void resized() override
-        {
-            auto bounds = getLocalBounds().reduced(8, 4);
-            int buttonWidth = (getWidth() - 8) / 3;
-
-            zoomOut.setBounds(bounds.removeFromLeft(buttonWidth).expanded(1, 0));
-            zoomReset.setBounds(bounds.removeFromLeft(buttonWidth).expanded(1, 0));
-            zoomIn.setBounds(bounds.removeFromLeft(buttonWidth).expanded(1, 0));
-        }
-    };
-
-    class IconMenuItem : public PopupMenu::CustomComponent {
-
-        String menuItemIcon;
-        String menuItemText;
-
-        bool hasSubMenu;
-        bool hasTickBox;
-        bool isMouseOver = false;
-
-    public:
-        bool isTicked = false;
-        bool isActive = true;
-
-        IconMenuItem(String icon, String text, bool hasChildren, bool tickBox)
-            : menuItemIcon(icon)
-            , menuItemText(text)
-            , hasSubMenu(hasChildren)
-            , hasTickBox(tickBox)
-        {
-        }
-
-        void getIdealSize(int& idealWidth, int& idealHeight) override
-        {
-            idealWidth = 70;
-            idealHeight = 22;
-        }
-
-        void paint(Graphics& g) override
-        {
-            auto r = getLocalBounds().reduced(0, 1);
-
-            auto colour = findColour(PopupMenu::textColourId).withMultipliedAlpha(isActive ? 1.0f : 0.5f);
-            if (isItemHighlighted() && isActive) {
-                g.setColour(findColour(PlugDataColour::popupMenuActiveBackgroundColourId));
-                g.fillRoundedRectangle(r.toFloat().reduced(2, 0), 4.0f);
-
-                colour = findColour(PlugDataColour::popupMenuActiveTextColourId);
-            }
-
-            g.setColour(colour);
-
-            r.reduce(jmin(5, r.getWidth() / 20), 0);
-
-            auto maxFontHeight = (float)r.getHeight() / 1.3f;
-
-            auto iconArea = r.removeFromLeft(roundToInt(maxFontHeight)).withSizeKeepingCentre(maxFontHeight, maxFontHeight);
-
-            if (menuItemIcon.isNotEmpty()) {
-                Fonts::drawIcon(g, menuItemIcon, iconArea, colour, std::min(15.0f, maxFontHeight), false);
-            } else if (hasTickBox) {
-
-                g.setColour(colour);
-                g.drawRoundedRectangle(iconArea.toFloat().translated(0, 0.5f), 4.0f, 1.0f);
-
-                if (isTicked) {
-                    g.setColour(colour);
-                    auto tick = getLookAndFeel().getTickShape(1.0f);
-                    g.fillPath(tick, tick.getTransformToScaleToFit(iconArea.toFloat().translated(0, 0.5f).reduced(2.5f, 3.5f), false));
-                }
-
-                /*
-                auto tick = lnf.getTickShape(1.0f);
-                g.fillPath(tick, tick.getTransformToScaleToFit(, true)); */
-            }
-
-            r.removeFromLeft(roundToInt(maxFontHeight * 0.5f));
-
-            int fontHeight = std::min(17.0f, maxFontHeight);
-            if (hasSubMenu) {
-                auto arrowH = 0.6f * Font(fontHeight).getAscent();
-
-                auto x = static_cast<float>(r.removeFromRight((int)arrowH).getX());
-                auto halfH = static_cast<float>(r.getCentreY());
-
-                Path path;
-                path.startNewSubPath(x, halfH - arrowH * 0.5f);
-                path.lineTo(x + arrowH * 0.6f, halfH);
-                path.lineTo(x, halfH + arrowH * 0.5f);
-
-                g.strokePath(path, PathStrokeType(2.0f));
-            }
-
-            r.removeFromRight(3);
-            Fonts::drawFittedText(g, menuItemText, r, colour, fontHeight);
-
-            /*
-            if (shortcutKeyText.isNotEmpty()) {
-             Fonts::drawText(g, shortcutKeyText, r.translated(-2, 0), findColour(PopupMenu::textColourId), f2.getHeight() * 0.75f, Justification::centredRight);
-            } */
-        }
-    };
-
-    class ThemeSelector : public Component {
-
-        Value theme;
-        ValueTree settingsTree;
-
-    public:
-        ThemeSelector(ValueTree tree)
-            : settingsTree(tree)
-        {
-            theme.referTo(settingsTree.getPropertyAsValue("theme", nullptr));
-        }
-
-        void paint(Graphics& g)
-        {
-            auto secondBounds = getLocalBounds();
-            auto firstBounds = secondBounds.removeFromLeft(getWidth() / 2.0f);
-
-            firstBounds = firstBounds.withSizeKeepingCentre(30, 30);
-            secondBounds = secondBounds.withSizeKeepingCentre(30, 30);
-
-            auto themesTree = settingsTree.getChildWithName("ColourThemes");
-            auto firstThemeTree = themesTree.getChildWithProperty("theme", PlugDataLook::selectedThemes[0]);
-            auto secondThemeTree = themesTree.getChildWithProperty("theme", PlugDataLook::selectedThemes[1]);
-
-            g.setColour(PlugDataLook::getThemeColour(firstThemeTree, PlugDataColour::canvasBackgroundColourId));
-            g.fillEllipse(firstBounds.toFloat());
-
-            g.setColour(PlugDataLook::getThemeColour(secondThemeTree, PlugDataColour::canvasBackgroundColourId));
-            g.fillEllipse(secondBounds.toFloat());
-
-            g.setColour(PlugDataLook::getThemeColour(firstThemeTree, PlugDataColour::objectOutlineColourId));
-            g.drawEllipse(firstBounds.toFloat(), 1.0f);
-
-            g.setColour(PlugDataLook::getThemeColour(secondThemeTree, PlugDataColour::objectOutlineColourId));
-            g.drawEllipse(secondBounds.toFloat(), 1.0f);
-
-            auto tick = getLookAndFeel().getTickShape(0.6f);
-            auto tickBounds = Rectangle<int>();
-
-            if (theme.toString() == firstThemeTree.getProperty("theme").toString()) {
-                g.setColour(PlugDataLook::getThemeColour(firstThemeTree, PlugDataColour::canvasTextColourId));
-                tickBounds = firstBounds;
-            } else {
-                g.setColour(PlugDataLook::getThemeColour(secondThemeTree, PlugDataColour::canvasTextColourId));
-                tickBounds = secondBounds;
-            }
-
-            g.fillPath(tick, tick.getTransformToScaleToFit(tickBounds.reduced(9, 9).toFloat(), false));
-        }
-
-        void mouseUp(MouseEvent const& e)
-        {
-            auto secondBounds = getLocalBounds();
-            auto firstBounds = secondBounds.removeFromLeft(getWidth() / 2.0f);
-
-            firstBounds = firstBounds.withSizeKeepingCentre(30, 30);
-            secondBounds = secondBounds.withSizeKeepingCentre(30, 30);
-
-            if (firstBounds.contains(e.x, e.y)) {
-                theme = PlugDataLook::selectedThemes[0];
-                repaint();
-            } else if (secondBounds.contains(e.x, e.y)) {
-                theme = PlugDataLook::selectedThemes[1];
-                repaint();
-            }
-        }
-    };
-
-    enum MenuItem {
-        NewPatch = 1,
-        OpenPatch,
-        History,
-        Save,
-        SaveAs,
-        Close,
-        CloseAll,
-        CompiledMode,
-        Compile,
-        PluginMode,
-        AutoConnect,
-        EnablePalettes,
-        Settings,
-        About
-    };
-
-    int getMenuItemID(MenuItem item)
-    {
-        if (item == MenuItem::History)
-            return 100;
-
-        return item;
-    };
-
-    int getMenuItemIndex(MenuItem item)
-    {
-        return item - 1;
-    }
-
-    std::vector<IconMenuItem*> menuItems = {
-        new IconMenuItem(Icons::New, "New patch", false, false),
-        new IconMenuItem(Icons::Open, "Open patch...", false, false),
-        new IconMenuItem(Icons::History, "Recently opened", true, false),
-
-        new IconMenuItem(Icons::SavePatch, "Save patch", false, false),
-        new IconMenuItem(Icons::SaveAs, "Save patch as...", false, false),
-
-        new IconMenuItem(Icons::ClosePatch, "Close patch", false, false),
-        new IconMenuItem(Icons::CloseAllPatches, "Close all patches", false, false),
-
-        new IconMenuItem("", "Compiled Mode", false, true),
-        new IconMenuItem("", "Compile...", false, false),
-
-        new IconMenuItem("", "Plugin Mode", false, false),
-
-        new IconMenuItem("", "Auto-connect objects", false, true),
-        new IconMenuItem("", "Enable palettes", false, true),
-
-        new IconMenuItem(Icons::Settings, "Settings...", false, false),
-        new IconMenuItem(Icons::Info, "About...", false, false),
-    };
-
-    ValueTree settingsTree;
-    ThemeSelector themeSelector;
-    ZoomSelector zoomSelector;
-};
+/*
+ // Copyright (c) 2021-2022 Timothy Schoen
+ // For information on usage and redistribution, and for a DISCLAIMER OF ALL
+ // WARRANTIES, see the file, "LICENSE.txt," in this distribution.
+ */
+
+class MainMenu : public PopupMenu {
+
+public:
+    MainMenu(PluginEditor* editor)
+        : settingsTree(SettingsFile::getInstance()->getValueTree())
+        , themeSelector(settingsTree)
+        , zoomSelector(settingsTree, editor->splitView.isRightTabbarActive())
+    {
+        addCustomItem(1, themeSelector, 70, 45, false);
+        addCustomItem(2, zoomSelector, 70, 30, false);
+        addSeparator();
+
+        addCustomItem(getMenuItemID(MenuItem::NewPatch), std::unique_ptr<IconMenuItem>(menuItems[getMenuItemIndex(MenuItem::NewPatch)]), nullptr, "New patch");
+
+        addSeparator();
+
+        addCustomItem(getMenuItemID(MenuItem::OpenPatch), std::unique_ptr<IconMenuItem>(menuItems[getMenuItemIndex(MenuItem::OpenPatch)]), nullptr, "Open patch");
+
+        auto recentlyOpened = new PopupMenu();
+
+        auto recentlyOpenedTree = settingsTree.getChildWithName("RecentlyOpened");
+        if (recentlyOpenedTree.isValid()) {
+            for (int i = 0; i < recentlyOpenedTree.getNumChildren(); i++) {
+                auto path = File(recentlyOpenedTree.getChild(i).getProperty("Path").toString());
+                recentlyOpened->addItem(path.getFileName(), [this, path, editor]() mutable {
+                    editor->pd->loadPatch(path);
+                    SettingsFile::getInstance()->addToRecentlyOpened(path);
+                });
+            }
+
+            menuItems[2]->isActive = recentlyOpenedTree.getNumChildren() > 0;
+        }
+
+        addCustomItem(getMenuItemID(MenuItem::History), std::unique_ptr<IconMenuItem>(menuItems[getMenuItemIndex(MenuItem::History)]), std::unique_ptr<PopupMenu const>(recentlyOpened), "Recently opened");
+
+        addSeparator();
+        addCustomItem(getMenuItemID(MenuItem::Save), std::unique_ptr<IconMenuItem>(menuItems[getMenuItemIndex(MenuItem::Save)]), nullptr, "Save patch");
+        addCustomItem(getMenuItemID(MenuItem::SaveAs), std::unique_ptr<IconMenuItem>(menuItems[getMenuItemIndex(MenuItem::SaveAs)]), nullptr, "Save patch as");
+
+        addSeparator();
+
+        addCustomItem(getMenuItemID(MenuItem::Close), std::unique_ptr<IconMenuItem>(menuItems[getMenuItemIndex(MenuItem::Close)]), nullptr, "Close patch");
+        addCustomItem(getMenuItemID(MenuItem::CloseAll), std::unique_ptr<IconMenuItem>(menuItems[getMenuItemIndex(MenuItem::CloseAll)]), nullptr, "Close all patches");
+
+        addSeparator();
+
+        addCustomItem(getMenuItemID(MenuItem::CompiledMode), std::unique_ptr<IconMenuItem>(menuItems[getMenuItemIndex(MenuItem::CompiledMode)]), nullptr, "Compiled mode");
+        addCustomItem(getMenuItemID(MenuItem::Compile), std::unique_ptr<IconMenuItem>(menuItems[getMenuItemIndex(MenuItem::Compile)]), nullptr, "Compile...");
+
+        addSeparator();
+
+        addCustomItem(getMenuItemID(MenuItem::EnablePalettes), std::unique_ptr<IconMenuItem>(menuItems[getMenuItemIndex(MenuItem::EnablePalettes)]), nullptr, "Enable Palettes");
+       
+        addSeparator();
+        
+        addCustomItem(getMenuItemID(MenuItem::PluginMode), std::unique_ptr<IconMenuItem>(menuItems[getMenuItemIndex(MenuItem::PluginMode)]), nullptr, "Plugin Mode");
+
+        addSeparator();
+
+        addCustomItem(getMenuItemID(MenuItem::AutoConnect), std::unique_ptr<IconMenuItem>(menuItems[getMenuItemIndex(MenuItem::AutoConnect)]), nullptr, "Auto-connect objects");
+
+        addSeparator();
+
+        addCustomItem(getMenuItemID(MenuItem::Settings), std::unique_ptr<IconMenuItem>(menuItems[getMenuItemIndex(MenuItem::Settings)]), nullptr, "Settings...");
+        addCustomItem(getMenuItemID(MenuItem::About), std::unique_ptr<IconMenuItem>(menuItems[getMenuItemIndex(MenuItem::About)]), nullptr, "About...");
+
+        // Toggles hvcc compatibility mode
+        bool palettesEnabled = settingsTree.hasProperty("show_palettes") ? static_cast<bool>(settingsTree.getProperty("show_palettes")) : false;
+        bool hvccModeEnabled = settingsTree.hasProperty("hvcc_mode") ? static_cast<bool>(settingsTree.getProperty("hvcc_mode")) : false;
+        bool autoconnectEnabled = settingsTree.hasProperty("autoconnect") ? static_cast<bool>(settingsTree.getProperty("autoconnect")) : false;
+        bool hasCanvas = editor->getCurrentCanvas() != nullptr;
+        ;
+
+        menuItems[getMenuItemIndex(MenuItem::Save)]->isActive = hasCanvas;
+        menuItems[getMenuItemIndex(MenuItem::SaveAs)]->isActive = hasCanvas;
+        menuItems[getMenuItemIndex(MenuItem::Close)]->isActive = hasCanvas;
+        menuItems[getMenuItemIndex(MenuItem::CloseAll)]->isActive = hasCanvas;
+
+        menuItems[getMenuItemIndex(MenuItem::EnablePalettes)]->isTicked = palettesEnabled;
+        menuItems[getMenuItemIndex(MenuItem::CompiledMode)]->isTicked = hvccModeEnabled;
+        menuItems[getMenuItemIndex(MenuItem::AutoConnect)]->isTicked = autoconnectEnabled;
+    }
+
+    class ZoomSelector : public Component {
+        TextButton zoomIn;
+        TextButton zoomOut;
+        TextButton zoomReset;
+
+        Value zoomValue;
+
+    public:
+        ZoomSelector(ValueTree settingsTree, bool splitZoom)
+        {
+            zoomValue = settingsTree.getPropertyAsValue(splitZoom ? "split_zoom" : "zoom", nullptr);
+
+            zoomIn.setButtonText("+");
+            zoomReset.setButtonText(String(static_cast<float>(zoomValue.getValue()) * 100, 1) + "%");
+            zoomOut.setButtonText("-");
+
+            addAndMakeVisible(zoomIn);
+            addAndMakeVisible(zoomReset);
+            addAndMakeVisible(zoomOut);
+
+            zoomIn.setConnectedEdges(Button::ConnectedOnLeft);
+            zoomOut.setConnectedEdges(Button::ConnectedOnRight);
+            zoomReset.setConnectedEdges(12);
+
+            zoomIn.onClick = [this]() {
+                applyZoom(true);
+            };
+            zoomOut.onClick = [this]() {
+                applyZoom(false);
+            };
+            zoomReset.onClick = [this]() {
+                resetZoom();
+            };
+        }
+
+        void applyZoom(bool zoomIn)
+        {
+            float value = static_cast<float>(zoomValue.getValue());
+
+            // Apply limits
+            value = std::clamp(zoomIn ? value + 0.1f : value - 0.1f, 0.5f, 2.0f);
+
+            // Round in case we zoomed with scrolling
+            value = static_cast<float>(static_cast<int>(round(value * 10.))) / 10.;
+
+            zoomValue = value;
+
+            zoomReset.setButtonText(String(value * 100.0f, 1) + "%");
+        }
+
+        void resetZoom()
+        {
+            zoomValue = 1.0f;
+            zoomReset.setButtonText("100.0%");
+        }
+
+        void resized() override
+        {
+            auto bounds = getLocalBounds().reduced(8, 4);
+            int buttonWidth = (getWidth() - 8) / 3;
+
+            zoomOut.setBounds(bounds.removeFromLeft(buttonWidth).expanded(1, 0));
+            zoomReset.setBounds(bounds.removeFromLeft(buttonWidth).expanded(1, 0));
+            zoomIn.setBounds(bounds.removeFromLeft(buttonWidth).expanded(1, 0));
+        }
+    };
+
+    class IconMenuItem : public PopupMenu::CustomComponent {
+
+        String menuItemIcon;
+        String menuItemText;
+
+        bool hasSubMenu;
+        bool hasTickBox;
+        bool isMouseOver = false;
+
+    public:
+        bool isTicked = false;
+        bool isActive = true;
+
+        IconMenuItem(String icon, String text, bool hasChildren, bool tickBox)
+            : menuItemIcon(icon)
+            , menuItemText(text)
+            , hasSubMenu(hasChildren)
+            , hasTickBox(tickBox)
+        {
+        }
+
+        void getIdealSize(int& idealWidth, int& idealHeight) override
+        {
+            idealWidth = 70;
+            idealHeight = 22;
+        }
+
+        void paint(Graphics& g) override
+        {
+            auto r = getLocalBounds().reduced(0, 1);
+
+            auto colour = findColour(PopupMenu::textColourId).withMultipliedAlpha(isActive ? 1.0f : 0.5f);
+            if (isItemHighlighted() && isActive) {
+                g.setColour(findColour(PlugDataColour::popupMenuActiveBackgroundColourId));
+                g.fillRoundedRectangle(r.toFloat().reduced(2, 0), 4.0f);
+
+                colour = findColour(PlugDataColour::popupMenuActiveTextColourId);
+            }
+
+            g.setColour(colour);
+
+            r.reduce(jmin(5, r.getWidth() / 20), 0);
+
+            auto maxFontHeight = (float)r.getHeight() / 1.3f;
+
+            auto iconArea = r.removeFromLeft(roundToInt(maxFontHeight)).withSizeKeepingCentre(maxFontHeight, maxFontHeight);
+
+            if (menuItemIcon.isNotEmpty()) {
+                Fonts::drawIcon(g, menuItemIcon, iconArea, colour, std::min(15.0f, maxFontHeight), false);
+            } else if (hasTickBox) {
+
+                g.setColour(colour);
+                g.drawRoundedRectangle(iconArea.toFloat().translated(0, 0.5f), 4.0f, 1.0f);
+
+                if (isTicked) {
+                    g.setColour(colour);
+                    auto tick = getLookAndFeel().getTickShape(1.0f);
+                    g.fillPath(tick, tick.getTransformToScaleToFit(iconArea.toFloat().translated(0, 0.5f).reduced(2.5f, 3.5f), false));
+                }
+
+                /*
+                auto tick = lnf.getTickShape(1.0f);
+                g.fillPath(tick, tick.getTransformToScaleToFit(, true)); */
+            }
+
+            r.removeFromLeft(roundToInt(maxFontHeight * 0.5f));
+
+            int fontHeight = std::min(17.0f, maxFontHeight);
+            if (hasSubMenu) {
+                auto arrowH = 0.6f * Font(fontHeight).getAscent();
+
+                auto x = static_cast<float>(r.removeFromRight((int)arrowH).getX());
+                auto halfH = static_cast<float>(r.getCentreY());
+
+                Path path;
+                path.startNewSubPath(x, halfH - arrowH * 0.5f);
+                path.lineTo(x + arrowH * 0.6f, halfH);
+                path.lineTo(x, halfH + arrowH * 0.5f);
+
+                g.strokePath(path, PathStrokeType(2.0f));
+            }
+
+            r.removeFromRight(3);
+            Fonts::drawFittedText(g, menuItemText, r, colour, fontHeight);
+
+            /*
+            if (shortcutKeyText.isNotEmpty()) {
+             Fonts::drawText(g, shortcutKeyText, r.translated(-2, 0), findColour(PopupMenu::textColourId), f2.getHeight() * 0.75f, Justification::centredRight);
+            } */
+        }
+    };
+
+    class ThemeSelector : public Component {
+
+        Value theme;
+        ValueTree settingsTree;
+
+    public:
+        ThemeSelector(ValueTree tree)
+            : settingsTree(tree)
+        {
+            theme.referTo(settingsTree.getPropertyAsValue("theme", nullptr));
+        }
+
+        void paint(Graphics& g)
+        {
+            auto secondBounds = getLocalBounds();
+            auto firstBounds = secondBounds.removeFromLeft(getWidth() / 2.0f);
+
+            firstBounds = firstBounds.withSizeKeepingCentre(30, 30);
+            secondBounds = secondBounds.withSizeKeepingCentre(30, 30);
+
+            auto themesTree = settingsTree.getChildWithName("ColourThemes");
+            auto firstThemeTree = themesTree.getChildWithProperty("theme", PlugDataLook::selectedThemes[0]);
+            auto secondThemeTree = themesTree.getChildWithProperty("theme", PlugDataLook::selectedThemes[1]);
+
+            g.setColour(PlugDataLook::getThemeColour(firstThemeTree, PlugDataColour::canvasBackgroundColourId));
+            g.fillEllipse(firstBounds.toFloat());
+
+            g.setColour(PlugDataLook::getThemeColour(secondThemeTree, PlugDataColour::canvasBackgroundColourId));
+            g.fillEllipse(secondBounds.toFloat());
+
+            g.setColour(PlugDataLook::getThemeColour(firstThemeTree, PlugDataColour::objectOutlineColourId));
+            g.drawEllipse(firstBounds.toFloat(), 1.0f);
+
+            g.setColour(PlugDataLook::getThemeColour(secondThemeTree, PlugDataColour::objectOutlineColourId));
+            g.drawEllipse(secondBounds.toFloat(), 1.0f);
+
+            auto tick = getLookAndFeel().getTickShape(0.6f);
+            auto tickBounds = Rectangle<int>();
+
+            if (theme.toString() == firstThemeTree.getProperty("theme").toString()) {
+                g.setColour(PlugDataLook::getThemeColour(firstThemeTree, PlugDataColour::canvasTextColourId));
+                tickBounds = firstBounds;
+            } else {
+                g.setColour(PlugDataLook::getThemeColour(secondThemeTree, PlugDataColour::canvasTextColourId));
+                tickBounds = secondBounds;
+            }
+
+            g.fillPath(tick, tick.getTransformToScaleToFit(tickBounds.reduced(9, 9).toFloat(), false));
+        }
+
+        void mouseUp(MouseEvent const& e)
+        {
+            auto secondBounds = getLocalBounds();
+            auto firstBounds = secondBounds.removeFromLeft(getWidth() / 2.0f);
+
+            firstBounds = firstBounds.withSizeKeepingCentre(30, 30);
+            secondBounds = secondBounds.withSizeKeepingCentre(30, 30);
+
+            if (firstBounds.contains(e.x, e.y)) {
+                theme = PlugDataLook::selectedThemes[0];
+                repaint();
+            } else if (secondBounds.contains(e.x, e.y)) {
+                theme = PlugDataLook::selectedThemes[1];
+                repaint();
+            }
+        }
+    };
+
+    enum MenuItem {
+        NewPatch = 1,
+        OpenPatch,
+        History,
+        Save,
+        SaveAs,
+        Close,
+        CloseAll,
+        CompiledMode,
+        Compile,
+        PluginMode,
+        AutoConnect,
+        EnablePalettes,
+        Settings,
+        About
+    };
+
+    int getMenuItemID(MenuItem item)
+    {
+        if (item == MenuItem::History)
+            return 100;
+
+        return item;
+    };
+
+    int getMenuItemIndex(MenuItem item)
+    {
+        return item - 1;
+    }
+
+    std::vector<IconMenuItem*> menuItems = {
+        new IconMenuItem(Icons::New, "New patch", false, false),
+        new IconMenuItem(Icons::Open, "Open patch...", false, false),
+        new IconMenuItem(Icons::History, "Recently opened", true, false),
+
+        new IconMenuItem(Icons::SavePatch, "Save patch", false, false),
+        new IconMenuItem(Icons::SaveAs, "Save patch as...", false, false),
+
+        new IconMenuItem(Icons::ClosePatch, "Close patch", false, false),
+        new IconMenuItem(Icons::CloseAllPatches, "Close all patches", false, false),
+
+        new IconMenuItem("", "Compiled Mode", false, true),
+        new IconMenuItem("", "Compile...", false, false),
+
+        new IconMenuItem("", "Plugin Mode", false, false),
+
+        new IconMenuItem("", "Auto-connect objects", false, true),
+        new IconMenuItem("", "Enable palettes", false, true),
+
+        new IconMenuItem(Icons::Settings, "Settings...", false, false),
+        new IconMenuItem(Icons::Info, "About...", false, false),
+    };
+
+    ValueTree settingsTree;
+    ThemeSelector themeSelector;
+    ZoomSelector zoomSelector;
+};