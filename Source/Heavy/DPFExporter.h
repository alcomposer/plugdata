--- conflicted
+++ resolved
@@ -1,318 +1,314 @@
-/*
- // Copyright (c) 2022 Timothy Schoen and Wasted Audio
- // For information on usage and redistribution, and for a DISCLAIMER OF ALL
- // WARRANTIES, see the file, "LICENSE.txt," in this distribution.
- */
-
-class DPFExporter : public ExporterBase {
-public:
-    Value makerNameValue;
-    Value projectLicenseValue;
-    Value midiinEnableValue = Value(var(0));
-    Value midioutEnableValue = Value(var(0));
-
-    Value lv2EnableValue = Value(var(1));
-    Value vst2EnableValue = Value(var(1));
-    Value vst3EnableValue = Value(var(1));
-    Value clapEnableValue = Value(var(1));
-    Value jackEnableValue = Value(var(0));
-
-    Value exportTypeValue = Value(var(1));
-    Value pluginTypeValue = Value(var(1));
-
-    PropertiesPanelProperty* midiinProperty;
-    PropertiesPanelProperty* midioutProperty;
-
-    DPFExporter(PluginEditor* editor, ExportingProgressView* exportingView)
-        : ExporterBase(editor, exportingView)
-    {
-        Array<PropertiesPanelProperty*> properties;
-<<<<<<< HEAD
-        properties.add(new PropertiesPanel::EditableComponent<String>("Maker Name (optional)", makerNameValue));
-        properties.add(new PropertiesPanel::EditableComponent<String>("Project License (optional)", projectLicenseValue));
-        properties.add(new PropertiesPanel::ComboComponent("Export type", exportTypeValue, { "Binary", "Source code", "Source + GUI code" }));
-=======
-        properties.add(new PropertiesPanel::ComboComponent("Export type", exportTypeValue, { "Binary", "Binary + GUI", "Source code", "Source + GUI code" }));
->>>>>>> 6182c2ed
-        properties.add(new PropertiesPanel::ComboComponent("Plugin type", pluginTypeValue, { "Effect", "Instrument", "Custom" }));
-
-        midiinProperty = new PropertiesPanel::BoolComponent("Midi Input", midiinEnableValue, { "No", "yes" });
-        properties.add(midiinProperty);
-        midioutProperty = new PropertiesPanel::BoolComponent("Midi Output", midioutEnableValue, { "No", "yes" });
-        properties.add(midioutProperty);
-
-        Array<PropertiesPanelProperty*> pluginFormats;
-
-        pluginFormats.add(new PropertiesPanel::BoolComponent("LV2", lv2EnableValue, { "No", "Yes" }));
-        lv2EnableValue.addListener(this);
-        pluginFormats.add(new PropertiesPanel::BoolComponent("VST2", vst2EnableValue, { "No", "Yes" }));
-        vst2EnableValue.addListener(this);
-        pluginFormats.add(new PropertiesPanel::BoolComponent("VST3", vst3EnableValue, { "No", "Yes" }));
-        vst3EnableValue.addListener(this);
-        pluginFormats.add(new PropertiesPanel::BoolComponent("CLAP", clapEnableValue, { "No", "Yes" }));
-        clapEnableValue.addListener(this);
-        pluginFormats.add(new PropertiesPanel::BoolComponent("JACK", jackEnableValue, { "No", "Yes" }));
-        jackEnableValue.addListener(this);
-
-        for (auto* property : properties) {
-            property->setPreferredHeight(28);
-        }
-        for (auto* property : pluginFormats) {
-            property->setPreferredHeight(28);
-        }
-
-        pluginTypeValue.addListener(this);
-        midiinEnableValue.addListener(this);
-        midioutEnableValue.addListener(this);
-
-        panel.addSection("DPF", properties);
-        panel.addSection("Plugin formats", pluginFormats);
-    }
-
-    ValueTree getState() override
-    {
-        ValueTree stateTree("DPF");
-
-        stateTree.setProperty("inputPatchValue", getValue<String>(inputPatchValue), nullptr);
-        stateTree.setProperty("projectNameValue", getValue<String>(projectNameValue), nullptr);
-        stateTree.setProperty("projectCopyrightValue", getValue<String>(projectCopyrightValue), nullptr);
-        stateTree.setProperty("makerNameValue", getValue<String>(makerNameValue), nullptr);
-        stateTree.setProperty("projectLicenseValue", getValue<String>(projectLicenseValue), nullptr);
-        stateTree.setProperty("midiinEnableValue", getValue<int>(midioutEnableValue), nullptr);
-        stateTree.setProperty("lv2EnableValue", getValue<int>(lv2EnableValue), nullptr);
-        stateTree.setProperty("vst2EnableValue", getValue<int>(vst2EnableValue), nullptr);
-        stateTree.setProperty("vst3EnableValue", getValue<int>(vst3EnableValue), nullptr);
-        stateTree.setProperty("clapEnableValue", getValue<int>(clapEnableValue), nullptr);
-        stateTree.setProperty("jackEnableValue", getValue<int>(jackEnableValue), nullptr);
-        stateTree.setProperty("exportTypeValue", getValue<int>(exportTypeValue), nullptr);
-        stateTree.setProperty("pluginTypeValue", getValue<int>(pluginTypeValue), nullptr);
-
-        return stateTree;
-    }
-
-    void setState(ValueTree& stateTree) override
-    {
-        auto tree = stateTree.getChildWithName("DPF");
-        inputPatchValue = tree.getProperty("inputPatchValue");
-        projectNameValue = tree.getProperty("projectNameValue");
-        projectCopyrightValue = tree.getProperty("projectCopyrightValue");
-        makerNameValue = tree.getProperty("makerNameValue");
-        projectLicenseValue = tree.getProperty("projectLicenseValue");
-        midiinEnableValue = tree.getProperty("midiinEnableValue");
-        midioutEnableValue = tree.getProperty("midioutEnableValue");
-        lv2EnableValue = tree.getProperty("lv2EnableValue");
-        vst2EnableValue = tree.getProperty("vst2EnableValue");
-        vst3EnableValue = tree.getProperty("vst3EnableValue");
-        clapEnableValue = tree.getProperty("clapEnableValue");
-        jackEnableValue = tree.getProperty("jackEnableValue");
-        exportTypeValue = tree.getProperty("exportTypeValue");
-        pluginTypeValue = tree.getProperty("pluginTypeValue");
-    }
-
-    void valueChanged(Value& v) override
-    {
-        ExporterBase::valueChanged(v);
-
-        int pluginType = getValue<int>(pluginTypeValue);
-        midiinProperty->setEnabled(pluginType == 3);
-        midioutProperty->setEnabled(pluginType == 3);
-
-        if (pluginType == 1) {
-            midiinEnableValue.setValue(0);
-            midioutEnableValue.setValue(0);
-        } else if (pluginType == 2) {
-            midiinEnableValue.setValue(1);
-            midioutEnableValue.setValue(0);
-        }
-    }
-
-    bool performExport(String pdPatch, String outdir, String name, String copyright, StringArray searchPaths) override
-    {
-        exportingView->showState(ExportingProgressView::Exporting);
-
-        StringArray args = { heavyExecutable.getFullPathName(), pdPatch, "-o" + outdir };
-
-        name = name.replaceCharacter('-', '_');
-        args.add("-n" + name);
-
-        if (copyright.isNotEmpty()) {
-            args.add("--copyright");
-            args.add("\"" + copyright + "\"");
-        }
-
-        auto makerName = getValue<String>(makerNameValue);
-        auto projectLicense = getValue<String>(projectLicenseValue);
-
-        int exportType = getValue<int>(exportTypeValue);
-        int midiin = getValue<int>(midiinEnableValue);
-        int midiout = getValue<int>(midioutEnableValue);
-
-        bool lv2 = getValue<int>(lv2EnableValue);
-        bool vst2 = getValue<int>(vst2EnableValue);
-        bool vst3 = getValue<int>(vst3EnableValue);
-        bool clap = getValue<int>(clapEnableValue);
-        bool jack = getValue<int>(jackEnableValue);
-
-        StringArray formats;
-
-        if (lv2) {
-            formats.add("lv2_sep");
-        }
-        if (vst2) {
-            formats.add("vst2");
-        }
-        if (vst3) {
-            formats.add("vst3");
-        }
-        if (clap) {
-            formats.add("clap");
-        }
-        if (jack) {
-            formats.add("jack");
-        }
-
-        DynamicObject::Ptr metaJson(new DynamicObject());
-
-        var metaDPF(new DynamicObject());
-        metaDPF.getDynamicObject()->setProperty("project", true);
-        metaDPF.getDynamicObject()->setProperty("description", "Rename Me");
-        if (makerName.isNotEmpty()){
-            metaDPF.getDynamicObject()->setProperty("maker", makerName);
-        } else {
-            metaDPF.getDynamicObject()->setProperty("maker", "Wasted Audio");
-        }
-        if (projectLicense.isNotEmpty()){
-            metaDPF.getDynamicObject()->setProperty("license", projectLicense);
-        } else {
-            metaDPF.getDynamicObject()->setProperty("license", "ISC");
-        }
-        metaDPF.getDynamicObject()->setProperty("midi_input", midiin);
-        metaDPF.getDynamicObject()->setProperty("midi_output", midiout);
-        metaDPF.getDynamicObject()->setProperty("plugin_formats", formats);
-
-        if (exportType == 2 || exportType == 4) {
-            metaDPF.getDynamicObject()->setProperty("enable_ui", true);
-        }
-
-        metaJson->setProperty("dpf", metaDPF);
-
-        args.add("-m" + createMetaJson(metaJson));
-
-        args.add("-v");
-        args.add("-gdpf");
-
-        String paths = "-p";
-        for (auto& path : searchPaths) {
-            paths += " " + path;
-        }
-
-        args.add(paths);
-
-        if (shouldQuit)
-            return true;
-
-        start(args.joinIntoString(" "));
-
-        waitForProcessToFinish(-1);
-        exportingView->flushConsole();
-
-        if (shouldQuit)
-            return true;
-
-        auto outputFile = File(outdir);
-        outputFile.getChildFile("ir").deleteRecursively();
-        outputFile.getChildFile("hv").deleteRecursively();
-        outputFile.getChildFile("c").deleteRecursively();
-
-        auto DPF = Toolchain::dir.getChildFile("lib").getChildFile("dpf");
-        DPF.copyDirectoryTo(outputFile.getChildFile("dpf"));
-
-        if (exportType == 2 || exportType == 4) {
-            auto DPFGui = Toolchain::dir.getChildFile("lib").getChildFile("dpf-widgets");
-            DPFGui.copyDirectoryTo(outputFile.getChildFile("dpf-widgets"));
-        }
-
-        // Delay to get correct exit code
-        Time::waitForMillisecondCounter(Time::getMillisecondCounter() + 300);
-
-        bool generationExitCode = getExitCode();
-        // Check if we need to compile
-        if (!generationExitCode && (exportType == 1 || exportType == 2 )) {
-            auto workingDir = File::getCurrentWorkingDirectory();
-
-            outputFile.setAsCurrentWorkingDirectory();
-
-            auto bin = Toolchain::dir.getChildFile("bin");
-            auto make = bin.getChildFile("make" + exeSuffix);
-            auto makefile = outputFile.getChildFile("Makefile");
-
-#if JUCE_MAC
-            Toolchain::startShellScript("make -j4 -f " + makefile.getFullPathName(), this);
-#elif JUCE_WINDOWS
-            auto path = "export PATH=\"$PATH:" + Toolchain::dir.getChildFile("bin").getFullPathName().replaceCharacter('\\', '/') + "\"\n";
-            auto cc = "CC=" + Toolchain::dir.getChildFile("bin").getChildFile("gcc.exe").getFullPathName().replaceCharacter('\\', '/') + " ";
-            auto cxx = "CXX=" + Toolchain::dir.getChildFile("bin").getChildFile("g++.exe").getFullPathName().replaceCharacter('\\', '/') + " ";
-
-            Toolchain::startShellScript(path + cc + cxx + make.getFullPathName().replaceCharacter('\\', '/') + " -j4 -f " + makefile.getFullPathName().replaceCharacter('\\', '/'), this);
-
-#else // Linux or BSD
-            auto prepareEnvironmentScript = Toolchain::dir.getChildFile("scripts").getChildFile("anywhere-setup.sh").getFullPathName() + "\n";
-
-            auto buildScript = prepareEnvironmentScript
-                + make.getFullPathName()
-                + " -j4 -f " + makefile.getFullPathName();
-
-            // For some reason we need to do this again
-            outputFile.getChildFile("dpf").getChildFile("utils").getChildFile("generate-ttl.sh").setExecutePermission(true);
-            Toolchain::dir.getChildFile("scripts").getChildFile("anywhere-setup.sh").getChildFile("generate-ttl.sh").setExecutePermission(true);
-
-            Toolchain::startShellScript(buildScript, this);
-#endif
-
-            waitForProcessToFinish(-1);
-            exportingView->flushConsole();
-
-            // Delay to get correct exit code
-            Time::waitForMillisecondCounter(Time::getMillisecondCounter() + 300);
-
-            workingDir.setAsCurrentWorkingDirectory();
-
-            // Copy output
-            if (lv2)
-                outputFile.getChildFile("bin").getChildFile(name + ".lv2").copyDirectoryTo(outputFile.getChildFile(name + ".lv2"));
-            if (vst3)
-                outputFile.getChildFile("bin").getChildFile(name + ".vst3").copyDirectoryTo(outputFile.getChildFile(name + ".vst3"));
-#if JUCE_WINDOWS
-            if (vst2)
-                outputFile.getChildFile("bin").getChildFile(name + "-vst.dll").moveFileTo(outputFile.getChildFile(name + "-vst.dll"));
-#elif JUCE_LINUX
-            if (vst2)
-                outputFile.getChildFile("bin").getChildFile(name + "-vst.so").moveFileTo(outputFile.getChildFile(name + "-vst.so"));
-#elif JUCE_MAC
-            if (vst2)
-                outputFile.getChildFile("bin").getChildFile(name + ".vst").copyDirectoryTo(outputFile.getChildFile(name + ".vst"));
-#endif
-            if (clap)
-                outputFile.getChildFile("bin").getChildFile(name + ".clap").moveFileTo(outputFile.getChildFile(name + ".clap"));
-            if (jack)
-                outputFile.getChildFile("bin").getChildFile(name).moveFileTo(outputFile.getChildFile(name));
-
-            bool compilationExitCode = getExitCode();
-
-            // Clean up if successful
-            if (!compilationExitCode) {
-                outputFile.getChildFile("dpf").deleteRecursively();
-                outputFile.getChildFile("dpf-widgets").deleteRecursively();
-                outputFile.getChildFile("build").deleteRecursively();
-                outputFile.getChildFile("plugin").deleteRecursively();
-                outputFile.getChildFile("bin").deleteRecursively();
-                outputFile.getChildFile("README.md").deleteFile();
-                outputFile.getChildFile("Makefile").deleteFile();
-            }
-
-            return compilationExitCode;
-        }
-
-        return generationExitCode;
-    }
-};
+/*
+ // Copyright (c) 2022 Timothy Schoen and Wasted Audio
+ // For information on usage and redistribution, and for a DISCLAIMER OF ALL
+ // WARRANTIES, see the file, "LICENSE.txt," in this distribution.
+ */
+
+class DPFExporter : public ExporterBase {
+public:
+    Value makerNameValue;
+    Value projectLicenseValue;
+    Value midiinEnableValue = Value(var(0));
+    Value midioutEnableValue = Value(var(0));
+
+    Value lv2EnableValue = Value(var(1));
+    Value vst2EnableValue = Value(var(1));
+    Value vst3EnableValue = Value(var(1));
+    Value clapEnableValue = Value(var(1));
+    Value jackEnableValue = Value(var(0));
+
+    Value exportTypeValue = Value(var(1));
+    Value pluginTypeValue = Value(var(1));
+
+    PropertiesPanelProperty* midiinProperty;
+    PropertiesPanelProperty* midioutProperty;
+
+    DPFExporter(PluginEditor* editor, ExportingProgressView* exportingView)
+        : ExporterBase(editor, exportingView)
+    {
+        Array<PropertiesPanelProperty*> properties;
+        properties.add(new PropertiesPanel::EditableComponent<String>("Maker Name (optional)", makerNameValue));
+        properties.add(new PropertiesPanel::EditableComponent<String>("Project License (optional)", projectLicenseValue));
+        properties.add(new PropertiesPanel::ComboComponent("Export type", exportTypeValue, { "Binary", "Binary + GUI", "Source code", "Source + GUI code" }));
+        properties.add(new PropertiesPanel::ComboComponent("Plugin type", pluginTypeValue, { "Effect", "Instrument", "Custom" }));
+
+        midiinProperty = new PropertiesPanel::BoolComponent("Midi Input", midiinEnableValue, { "No", "yes" });
+        properties.add(midiinProperty);
+        midioutProperty = new PropertiesPanel::BoolComponent("Midi Output", midioutEnableValue, { "No", "yes" });
+        properties.add(midioutProperty);
+
+        Array<PropertiesPanelProperty*> pluginFormats;
+
+        pluginFormats.add(new PropertiesPanel::BoolComponent("LV2", lv2EnableValue, { "No", "Yes" }));
+        lv2EnableValue.addListener(this);
+        pluginFormats.add(new PropertiesPanel::BoolComponent("VST2", vst2EnableValue, { "No", "Yes" }));
+        vst2EnableValue.addListener(this);
+        pluginFormats.add(new PropertiesPanel::BoolComponent("VST3", vst3EnableValue, { "No", "Yes" }));
+        vst3EnableValue.addListener(this);
+        pluginFormats.add(new PropertiesPanel::BoolComponent("CLAP", clapEnableValue, { "No", "Yes" }));
+        clapEnableValue.addListener(this);
+        pluginFormats.add(new PropertiesPanel::BoolComponent("JACK", jackEnableValue, { "No", "Yes" }));
+        jackEnableValue.addListener(this);
+
+        for (auto* property : properties) {
+            property->setPreferredHeight(28);
+        }
+        for (auto* property : pluginFormats) {
+            property->setPreferredHeight(28);
+        }
+
+        pluginTypeValue.addListener(this);
+        midiinEnableValue.addListener(this);
+        midioutEnableValue.addListener(this);
+
+        panel.addSection("DPF", properties);
+        panel.addSection("Plugin formats", pluginFormats);
+    }
+
+    ValueTree getState() override
+    {
+        ValueTree stateTree("DPF");
+
+        stateTree.setProperty("inputPatchValue", getValue<String>(inputPatchValue), nullptr);
+        stateTree.setProperty("projectNameValue", getValue<String>(projectNameValue), nullptr);
+        stateTree.setProperty("projectCopyrightValue", getValue<String>(projectCopyrightValue), nullptr);
+        stateTree.setProperty("makerNameValue", getValue<String>(makerNameValue), nullptr);
+        stateTree.setProperty("projectLicenseValue", getValue<String>(projectLicenseValue), nullptr);
+        stateTree.setProperty("midiinEnableValue", getValue<int>(midioutEnableValue), nullptr);
+        stateTree.setProperty("lv2EnableValue", getValue<int>(lv2EnableValue), nullptr);
+        stateTree.setProperty("vst2EnableValue", getValue<int>(vst2EnableValue), nullptr);
+        stateTree.setProperty("vst3EnableValue", getValue<int>(vst3EnableValue), nullptr);
+        stateTree.setProperty("clapEnableValue", getValue<int>(clapEnableValue), nullptr);
+        stateTree.setProperty("jackEnableValue", getValue<int>(jackEnableValue), nullptr);
+        stateTree.setProperty("exportTypeValue", getValue<int>(exportTypeValue), nullptr);
+        stateTree.setProperty("pluginTypeValue", getValue<int>(pluginTypeValue), nullptr);
+
+        return stateTree;
+    }
+
+    void setState(ValueTree& stateTree) override
+    {
+        auto tree = stateTree.getChildWithName("DPF");
+        inputPatchValue = tree.getProperty("inputPatchValue");
+        projectNameValue = tree.getProperty("projectNameValue");
+        projectCopyrightValue = tree.getProperty("projectCopyrightValue");
+        makerNameValue = tree.getProperty("makerNameValue");
+        projectLicenseValue = tree.getProperty("projectLicenseValue");
+        midiinEnableValue = tree.getProperty("midiinEnableValue");
+        midioutEnableValue = tree.getProperty("midioutEnableValue");
+        lv2EnableValue = tree.getProperty("lv2EnableValue");
+        vst2EnableValue = tree.getProperty("vst2EnableValue");
+        vst3EnableValue = tree.getProperty("vst3EnableValue");
+        clapEnableValue = tree.getProperty("clapEnableValue");
+        jackEnableValue = tree.getProperty("jackEnableValue");
+        exportTypeValue = tree.getProperty("exportTypeValue");
+        pluginTypeValue = tree.getProperty("pluginTypeValue");
+    }
+
+    void valueChanged(Value& v) override
+    {
+        ExporterBase::valueChanged(v);
+
+        int pluginType = getValue<int>(pluginTypeValue);
+        midiinProperty->setEnabled(pluginType == 3);
+        midioutProperty->setEnabled(pluginType == 3);
+
+        if (pluginType == 1) {
+            midiinEnableValue.setValue(0);
+            midioutEnableValue.setValue(0);
+        } else if (pluginType == 2) {
+            midiinEnableValue.setValue(1);
+            midioutEnableValue.setValue(0);
+        }
+    }
+
+    bool performExport(String pdPatch, String outdir, String name, String copyright, StringArray searchPaths) override
+    {
+        exportingView->showState(ExportingProgressView::Exporting);
+
+        StringArray args = { heavyExecutable.getFullPathName(), pdPatch, "-o" + outdir };
+
+        name = name.replaceCharacter('-', '_');
+        args.add("-n" + name);
+
+        if (copyright.isNotEmpty()) {
+            args.add("--copyright");
+            args.add("\"" + copyright + "\"");
+        }
+
+        auto makerName = getValue<String>(makerNameValue);
+        auto projectLicense = getValue<String>(projectLicenseValue);
+
+        int exportType = getValue<int>(exportTypeValue);
+        int midiin = getValue<int>(midiinEnableValue);
+        int midiout = getValue<int>(midioutEnableValue);
+
+        bool lv2 = getValue<int>(lv2EnableValue);
+        bool vst2 = getValue<int>(vst2EnableValue);
+        bool vst3 = getValue<int>(vst3EnableValue);
+        bool clap = getValue<int>(clapEnableValue);
+        bool jack = getValue<int>(jackEnableValue);
+
+        StringArray formats;
+
+        if (lv2) {
+            formats.add("lv2_sep");
+        }
+        if (vst2) {
+            formats.add("vst2");
+        }
+        if (vst3) {
+            formats.add("vst3");
+        }
+        if (clap) {
+            formats.add("clap");
+        }
+        if (jack) {
+            formats.add("jack");
+        }
+
+        DynamicObject::Ptr metaJson(new DynamicObject());
+
+        var metaDPF(new DynamicObject());
+        metaDPF.getDynamicObject()->setProperty("project", true);
+        metaDPF.getDynamicObject()->setProperty("description", "Rename Me");
+        if (makerName.isNotEmpty()){
+            metaDPF.getDynamicObject()->setProperty("maker", makerName);
+        } else {
+            metaDPF.getDynamicObject()->setProperty("maker", "Wasted Audio");
+        }
+        if (projectLicense.isNotEmpty()){
+            metaDPF.getDynamicObject()->setProperty("license", projectLicense);
+        } else {
+            metaDPF.getDynamicObject()->setProperty("license", "ISC");
+        }
+        metaDPF.getDynamicObject()->setProperty("midi_input", midiin);
+        metaDPF.getDynamicObject()->setProperty("midi_output", midiout);
+        metaDPF.getDynamicObject()->setProperty("plugin_formats", formats);
+
+        if (exportType == 2 || exportType == 4) {
+            metaDPF.getDynamicObject()->setProperty("enable_ui", true);
+        }
+
+        metaJson->setProperty("dpf", metaDPF);
+
+        args.add("-m" + createMetaJson(metaJson));
+
+        args.add("-v");
+        args.add("-gdpf");
+
+        String paths = "-p";
+        for (auto& path : searchPaths) {
+            paths += " " + path;
+        }
+
+        args.add(paths);
+
+        if (shouldQuit)
+            return true;
+
+        start(args.joinIntoString(" "));
+
+        waitForProcessToFinish(-1);
+        exportingView->flushConsole();
+
+        if (shouldQuit)
+            return true;
+
+        auto outputFile = File(outdir);
+        outputFile.getChildFile("ir").deleteRecursively();
+        outputFile.getChildFile("hv").deleteRecursively();
+        outputFile.getChildFile("c").deleteRecursively();
+
+        auto DPF = Toolchain::dir.getChildFile("lib").getChildFile("dpf");
+        DPF.copyDirectoryTo(outputFile.getChildFile("dpf"));
+
+        if (exportType == 2 || exportType == 4) {
+            auto DPFGui = Toolchain::dir.getChildFile("lib").getChildFile("dpf-widgets");
+            DPFGui.copyDirectoryTo(outputFile.getChildFile("dpf-widgets"));
+        }
+
+        // Delay to get correct exit code
+        Time::waitForMillisecondCounter(Time::getMillisecondCounter() + 300);
+
+        bool generationExitCode = getExitCode();
+        // Check if we need to compile
+        if (!generationExitCode && (exportType == 1 || exportType == 2 )) {
+            auto workingDir = File::getCurrentWorkingDirectory();
+
+            outputFile.setAsCurrentWorkingDirectory();
+
+            auto bin = Toolchain::dir.getChildFile("bin");
+            auto make = bin.getChildFile("make" + exeSuffix);
+            auto makefile = outputFile.getChildFile("Makefile");
+
+#if JUCE_MAC
+            Toolchain::startShellScript("make -j4 -f " + makefile.getFullPathName(), this);
+#elif JUCE_WINDOWS
+            auto path = "export PATH=\"$PATH:" + Toolchain::dir.getChildFile("bin").getFullPathName().replaceCharacter('\\', '/') + "\"\n";
+            auto cc = "CC=" + Toolchain::dir.getChildFile("bin").getChildFile("gcc.exe").getFullPathName().replaceCharacter('\\', '/') + " ";
+            auto cxx = "CXX=" + Toolchain::dir.getChildFile("bin").getChildFile("g++.exe").getFullPathName().replaceCharacter('\\', '/') + " ";
+
+            Toolchain::startShellScript(path + cc + cxx + make.getFullPathName().replaceCharacter('\\', '/') + " -j4 -f " + makefile.getFullPathName().replaceCharacter('\\', '/'), this);
+
+#else // Linux or BSD
+            auto prepareEnvironmentScript = Toolchain::dir.getChildFile("scripts").getChildFile("anywhere-setup.sh").getFullPathName() + "\n";
+
+            auto buildScript = prepareEnvironmentScript
+                + make.getFullPathName()
+                + " -j4 -f " + makefile.getFullPathName();
+
+            // For some reason we need to do this again
+            outputFile.getChildFile("dpf").getChildFile("utils").getChildFile("generate-ttl.sh").setExecutePermission(true);
+            Toolchain::dir.getChildFile("scripts").getChildFile("anywhere-setup.sh").getChildFile("generate-ttl.sh").setExecutePermission(true);
+
+            Toolchain::startShellScript(buildScript, this);
+#endif
+
+            waitForProcessToFinish(-1);
+            exportingView->flushConsole();
+
+            // Delay to get correct exit code
+            Time::waitForMillisecondCounter(Time::getMillisecondCounter() + 300);
+
+            workingDir.setAsCurrentWorkingDirectory();
+
+            // Copy output
+            if (lv2)
+                outputFile.getChildFile("bin").getChildFile(name + ".lv2").copyDirectoryTo(outputFile.getChildFile(name + ".lv2"));
+            if (vst3)
+                outputFile.getChildFile("bin").getChildFile(name + ".vst3").copyDirectoryTo(outputFile.getChildFile(name + ".vst3"));
+#if JUCE_WINDOWS
+            if (vst2)
+                outputFile.getChildFile("bin").getChildFile(name + "-vst.dll").moveFileTo(outputFile.getChildFile(name + "-vst.dll"));
+#elif JUCE_LINUX
+            if (vst2)
+                outputFile.getChildFile("bin").getChildFile(name + "-vst.so").moveFileTo(outputFile.getChildFile(name + "-vst.so"));
+#elif JUCE_MAC
+            if (vst2)
+                outputFile.getChildFile("bin").getChildFile(name + ".vst").copyDirectoryTo(outputFile.getChildFile(name + ".vst"));
+#endif
+            if (clap)
+                outputFile.getChildFile("bin").getChildFile(name + ".clap").moveFileTo(outputFile.getChildFile(name + ".clap"));
+            if (jack)
+                outputFile.getChildFile("bin").getChildFile(name).moveFileTo(outputFile.getChildFile(name));
+
+            bool compilationExitCode = getExitCode();
+
+            // Clean up if successful
+            if (!compilationExitCode) {
+                outputFile.getChildFile("dpf").deleteRecursively();
+                outputFile.getChildFile("dpf-widgets").deleteRecursively();
+                outputFile.getChildFile("build").deleteRecursively();
+                outputFile.getChildFile("plugin").deleteRecursively();
+                outputFile.getChildFile("bin").deleteRecursively();
+                outputFile.getChildFile("README.md").deleteFile();
+                outputFile.getChildFile("Makefile").deleteFile();
+            }
+
+            return compilationExitCode;
+        }
+
+        return generationExitCode;
+    }
+};