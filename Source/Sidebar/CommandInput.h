/*
 // Copyright (c) 2021-2022 Timothy Schoen.
 // For information on usage and redistribution, and for a DISCLAIMER OF ALL
 // WARRANTIES, see the file, "LICENSE.txt," in this distribution.
 */

#pragma once
#include <utility>
extern "C" {
#include <pd-lua/lua/lua.h>
#include <pd-lua/lua/lauxlib.h>
#include <pd-lua/lua/lualib.h>
}

#include "Components/BouncingViewport.h"
#include "Object.h"
#include "PluginEditor.h"
#include "Objects/ObjectBase.h"

class LuaExpressionParser {
public:
    using LuaResult = std::variant<double, String>;

    // Constructor: initialize Lua
    LuaExpressionParser(pd::Instance* pd)
        : pd(pd)
    {
        L = luaL_newstate();
        luaL_openlibs(L); // Load Lua standard libraries

        luaopen_math(L);

        // Create the global "pd" table and set up "pd.post"
        lua_newtable(L); // Create a new table for "pd"

        // Push "this" as light userdata so it can be used as an upvalue in luaPost
        lua_pushlightuserdata(L, pd);

        // Register luaPost function with "this" as an upvalue
        lua_pushcclosure(L, LuaExpressionParser::luaPost, 1); // 1 indicates the number of upvalues
        lua_setfield(L, -2, "post");                          // Sets pd.post in the table

        lua_setglobal(L, "pd"); // Set the table as the global "pd"
    }

    // Destructor: close Lua
    ~LuaExpressionParser()
    {
        if (L) {
            lua_close(L);
        }
    }

    // Define a function to register custom C++ functions for Lua (if needed)
    void registerFunction(String const& name, lua_CFunction func)
    {
        lua_register(L, name.toRawUTF8(), func);
    }

    // Function to execute an expression and return result as LuaResult (either double or string)
    LuaResult executeExpression(String const& expression)
    {
        bool isExpression = !expression.containsChar('='); // Check if it’s an expression or a statement
        String luaCode;

        if (isExpression) {
            luaCode = "return " + expression; // Wrap expression with "return"
        } else {
            luaCode = expression; // Leave statement as-is
        }

        // Run the Lua code and check for errors
        if (luaL_dostring(L, luaCode.toRawUTF8()) == LUA_OK) {
            if (isExpression) {
                // Handle expression result
                if (lua_isnumber(L, -1)) {
                    double result = lua_tonumber(L, -1);
                    lua_pop(L, 1); // Remove result from stack
                    return result;
                } else if (lua_isstring(L, -1)) {
                    String result = lua_tostring(L, -1);
                    lua_pop(L, 1); // Remove result from stack
                    return result;
                } else {
                    pd->logError("Error: Expression did not return a number or string.");
                    lua_pop(L, 1); // Remove unexpected result
                    return "";     // Default to empty string if not a number or string
                }
            } else {
                // If it's a statement, we could return success or fetch a specific variable if needed
                return ""; // Or, alternatively, return an empty result if you don’t need feedback
            }
        } else {
            char const* error = lua_tostring(L, -1);
            pd->logError("Lua error: " + String::fromUTF8(error));
            lua_pop(L, 1); // Remove error message from stack
            return "";     // Return empty string on error
        }
    }

    // Optional: Add utility to set variables in Lua
    void setGlobalNumber(String const& name, double value)
    {
        lua_pushnumber(L, value);
        lua_setglobal(L, name.toRawUTF8());
    }

    // Optional: Add utility to retrieve variables from Lua
    LuaResult getGlobal(String const& name)
    {
        lua_getglobal(L, name.toRawUTF8());
        if (lua_isnumber(L, -1)) {
            double value = lua_tonumber(L, -1);
            lua_pop(L, 1); // Remove number from stack
            return value;
        } else if (lua_isstring(L, -1)) {
            String value = lua_tostring(L, -1);
            lua_pop(L, 1); // Remove string from stack
            return value;
        } else {
            pd->logError("Error: Global variable '" + String(name) + "' is not a number or string");
            lua_pop(L, 1); // Remove unexpected type
            return "";     // Default to empty string if not a number or string
        }
    }

    static int luaPost(lua_State* L)
    {
        // Retrieve the LuaWrapper instance (via userdata, upvalues, etc.)
        pd::Instance* pd = reinterpret_cast<pd::Instance*>(lua_touserdata(L, lua_upvalueindex(1)));

        if (lua_isstring(L, 1)) {
            String message = lua_tostring(L, 1);
            pd->logMessage(message); // Use Pd instance to post message
        } else {
            pd->logError("pd.post requires a string argument");
        }
        return 0;
    }

private:
    lua_State* L; // Lua state
    pd::Instance* pd;
};

class CommandInput : public Component
    , public KeyListener {
public:
<<<<<<< HEAD
    CommandInput(PluginEditor* editor) : editor(editor), lua(editor->pd)
    {
        updateCommandInputTarget();

        commandInput.onTextChange = [this](){
            if (getWidth() < 400 && commandInput.getTextWidth() > getLocalBounds().getWidth() - 30 - consoleTargetLength) {
                setSize(commandInput.getTextWidth() + consoleTargetLength + 30, getHeight());
            }
        };

        commandInput.onReturnKey = [this, pd = editor->pd]() {
            sendConsoleMessage(pd, commandInput.getText());
            auto isUniqueCommand = commandHistory.empty() ? true : commandHistory.front() != commandInput.getText();
            if(!commandInput.isEmpty() && isUniqueCommand) {
=======
    explicit CommandInput(PluginEditor* editor)
        : editor(editor)
        , lua(editor->pd)
    {
        addAndMakeVisible(commandInput);

        commandInput.setBorder({ 3, 3, 0, 0 });
        commandInput.addKeyListener(this);
        commandInput.addMouseListener(this, false);
        commandInput.setFont(Fonts::getDefaultFont().withHeight(15));
        commandInput.onReturnKey = [this, pd = editor->pd]() {
            sendConsoleMessage(pd, commandInput.getText());
            if (!commandInput.isEmpty()) {
>>>>>>> d93734a8
                commandHistory.push_front(commandInput.getText());
                currentHistoryIndex = -1;
            }
            commandInput.clear();
            updateClearButtonTooltip();
        };

<<<<<<< HEAD
        addAndMakeVisible(commandInput);
        addAndMakeVisible(clearButton);

        updateClearButtonTooltip();

        clearButton.onClick = [this](){
            commandHistory.clear();
            commandInput.clear();
            updateClearButtonTooltip();
        };

        commandInput.setBorder({3, 3, 0, 0});
        commandInput.addKeyListener(this);
        commandInput.addMouseListener(this, false);
        commandInput.setFont(Fonts::getDefaultFont().withHeight(15));

        commandInput.onFocusLost = [this](){
            repaint();
        };

        commandInput.setColour(TextEditor::backgroundColourId,findColour(PlugDataColour::sidebarBackgroundColourId));
        commandInput.setColour(TextEditor::outlineColourId,findColour(PlugDataColour::sidebarBackgroundColourId));
        commandInput.setColour(TextEditor::focusedOutlineColourId,findColour(PlugDataColour::sidebarBackgroundColourId));
    }

    void updateClearButtonTooltip()
    {
        clearButton.setTooltip("Clear command history: " + String(commandHistory.size()));
=======
        commandInput.onFocusLost = [this]() {
            repaint();
        };

        lookAndFeelChanged();
>>>>>>> d93734a8
    }

    void mouseDown(MouseEvent const& e) override
    {
        repaint();
    }

<<<<<<< HEAD
    void updateCommandInputTarget()
    {
        auto name = String("empty");
        if(auto* cnv = editor->getCurrentCanvas()) {
            auto objects = cnv->getSelectionOfType<Object>();
            if (objects.size() == 1) {
                name = objects[0]->getType();
            } else if (objects.size() > 1){
                name = "(" + String(objects.size()) + " selected)";
            }
        }

        setConsoleTargetName(name);
    }

    UnorderedMap<String, Object*> getUniqueObjectNames(Canvas* cnv)
=======
    void lookAndFeelChanged() override
    {
        commandInput.setColour(TextEditor::backgroundColourId, findColour(PlugDataColour::sidebarBackgroundColourId));
        commandInput.setColour(TextEditor::outlineColourId, findColour(PlugDataColour::sidebarBackgroundColourId));
        commandInput.setColour(TextEditor::focusedOutlineColourId, findColour(PlugDataColour::sidebarBackgroundColourId));
    }

    static UnorderedMap<String, Object*> getUniqueObjectNames(Canvas* cnv)
>>>>>>> d93734a8
    {
        UnorderedMap<String, Object*> result;
        UnorderedMap<String, int> nameCount;
        for (auto* object : cnv->objects) {
            if (!object->gui)
                continue;

            auto type = object->gui->getType();
            if (allAtoms.contains(type)) {
                auto& found = nameCount[type];
                found++;
                result[type + "_" + String(found)] = object;
            } else {
                auto tokens = StringArray::fromTokens(object->gui->getText(), false);
                if (tokens.size()) {
                    auto isGui = allGuis.contains(tokens[0]);
                    auto numArgs = std::min(isGui ? 1 : 2, tokens.size());
                    tokens.removeRange(numArgs, tokens.size() - numArgs);

                    auto uniqueName = tokens.joinIntoString("_");
                    auto& found = nameCount[uniqueName];
                    found++;

                    result[uniqueName + "_" + String(found)] = object;
                }
            }
        }

        return result;
    }

    String parseExpressions(String const& message)
    {
        String parsedMessage;
        int startPos = 0;

        while (startPos < message.length()) {
            auto openBrace = message.indexOf(startPos, "{");

            if (openBrace == -1) {
                parsedMessage += message.substring(startPos);
                break;
            }

            parsedMessage += message.substring(startPos, openBrace);

            auto closeBrace = message.indexOf(openBrace, "}");
            if (closeBrace == -1) {
                editor->pd->logError("Unmatched '{' in expression.");
                parsedMessage += message.substring(openBrace); // Append remaining message as-is
                break;
            }

            String luaExpression = message.substring(openBrace + 1, closeBrace);
            auto result = lua.executeExpression(luaExpression);

            if (auto doubleResult = std::get_if<double>(&result)) {
                parsedMessage += String(*doubleResult);
            } else if (auto stringResult = std::get_if<String>(&result)) {
                parsedMessage += *stringResult;
            }

            startPos = closeBrace + 1;
        }

        return parsedMessage;
    }

    void sendConsoleMessage(pd::Instance* pd, String message)
    {
        message = parseExpressions(message);

<<<<<<< HEAD
=======
        auto* editor = findParentComponentOfClass<PluginEditor>();
>>>>>>> d93734a8
        auto tokens = StringArray::fromTokens(message, true);

        if (!tokens[0].startsWith(";") && (consoleTargetName == ">" || tokens[0] == ">" || tokens[0] == "deselect")) // Global or canvas message
        {
            if (tokens[0] == ">") {
                tokens.remove(0);
                if (tokens.size() == 0) {
                    tokens.add("deselect");
                }
            }

            auto selector = hash(tokens[0]);
            switch (selector) {
            case hash("select"): {
                if (auto* cnv = editor->getCurrentCanvas()) {
                    if (tokens[1].containsOnly("0123456789")) {
                        int index = tokens[1].getIntValue();
                        if (index >= 0 && index < cnv->objects.size()) {
                            cnv->setSelected(cnv->objects[index], true);
                            cnv->updateSidebarSelection();
                        } else {
                            pd->logError("Object index out of bounds");
                        }
                    } else {
                        auto names = getUniqueObjectNames(cnv);
                        if (names.contains(tokens[1])) {
                            auto* object = names[tokens[1]];
                            cnv->setSelected(object, true);
                            cnv->updateSidebarSelection();
                        }
                    }
                }
                break;
            }
            case hash("deselect"): {
                if (auto* cnv = editor->getCurrentCanvas()) {
                    cnv->deselectAll();
                    cnv->updateSidebarSelection();
                }
                break;
            }
            case hash("list"): {
                if (auto* cnv = editor->getCurrentCanvas()) {
                    auto names = getUniqueObjectNames(cnv);
                    for (auto& [name, object] : names) {
                        if (allGuis.contains(object->gui->getType())) {
                            pd->logMessage(name);
                        } else {
                            pd->logMessage(name + ": " + object->gui->getText());
                        }
                    }
                }
                break;
            }
            case hash("search"): {
                if (auto* cnv = editor->getCurrentCanvas()) {
                    auto names = getUniqueObjectNames(cnv);
                    for (auto& [name, object] : names) {
                        auto text = object->gui->getText();
                        if (text.contains(tokens[1]) || name.contains(tokens[1])) {
                            if (allGuis.contains(object->gui->getType())) {
                                pd->logMessage(name);
                            } else {
                                pd->logMessage(name + ": " + object->gui->getText());
                            }
                        }
                    }
                }

                break;
            }
            case hash("clear"): {
                editor->sidebar->clearConsole();
                break;
            }
            default: {
                SmallArray<pd::Atom> atoms;
                for (int i = 2; i < tokens.size(); i++) {
                    if (tokens[i].containsOnly("0123456789-e.")) {
                        atoms.add(pd::Atom(tokens[i].getFloatValue()));
                    } else {
                        atoms.add(pd::Atom(pd->generateSymbol(tokens[i])));
                    }
                }
                pd->sendMessage(tokens[0].toRawUTF8(), tokens[1].toRawUTF8(), std::move(atoms));
                break;
            }
            }
        } else { // object message
            if (auto* cnv = editor->getCurrentCanvas()) {
                for (auto* obj : cnv->getSelectionOfType<Object>()) {
                    if (tokens.size() == 1 && tokens[0].containsOnly("0123456789-e.")) {
                        pd->sendDirectMessage(obj->getPointer(), tokens[0].getFloatValue());
                    } else if (tokens.size() == 1) {
                        pd->sendDirectMessage(obj->getPointer(), tokens[0], {});
                    } else {
                        SmallArray<pd::Atom> atoms;
                        for (int i = 1; i < tokens.size(); i++) {
                            if (tokens[i].containsOnly("0123456789-e.")) {
                                atoms.add(pd::Atom(tokens[i].getFloatValue()));
                            } else {
                                atoms.add(pd::Atom(pd->generateSymbol(tokens[i])));
                            }
                        }
                        pd->sendDirectMessage(obj->getPointer(), tokens[0], std::move(atoms));
                    }
                }
            }
        }
    }

    ~CommandInput() override = default;

    void paintOverChildren(Graphics& g) override
    {
        g.setColour(findColour(PlugDataColour::toolbarOutlineColourId));
        g.drawLine(0, 0, getWidth(), 0);

        g.setColour(commandInput.hasKeyboardFocus(false) ? findColour(PlugDataColour::dataColourId) : findColour(PlugDataColour::sidebarTextColourId));
        g.setFont(Fonts::getSemiBoldFont().withHeight(15));
        g.drawText(consoleTargetName, 7, 0, consoleTargetLength, getHeight() - 4, Justification::centredLeft);
    }

    void resized() override
    {
        commandInput.setBounds(getLocalBounds().withTrimmedLeft(consoleTargetLength).withTrimmedRight(30));
        auto buttonBounds = getLocalBounds().removeFromRight(30);
        clearButton.setBounds(buttonBounds);
    }

    void setConsoleTargetName(String const& target)
    {
        consoleTargetName = target + " >";
        if (target == "empty")
            consoleTargetName = ">";
        consoleTargetLength = CachedStringWidth<15>::calculateStringWidth(consoleTargetName) + 4;
        commandInput.setBounds(commandInput.getBounds().withLeft(consoleTargetLength));
        repaint();
    }

    void setHistoryCommand()
    {
        if (currentHistoryIndex < 0) {
            commandInput.setText("");
            currentHistoryIndex = -1;
        } else if (currentHistoryIndex < commandHistory.size()) {
            commandInput.setText(commandHistory[currentHistoryIndex]);
        } else {
            currentHistoryIndex = commandHistory.size() - 1;
        }
    }
<<<<<<< HEAD
    
    bool keyPressed(const KeyPress& key, Component*) override
=======

    bool keyPressed(KeyPress const& key, Component*) override
>>>>>>> d93734a8
    {
        if (key.getKeyCode() == KeyPress::upKey) {
            currentHistoryIndex++;
            setHistoryCommand();
            return true;
        } else if (key.getKeyCode() == KeyPress::downKey) {
            currentHistoryIndex--;
            setHistoryCommand();
            return true;
        }
        return false;
    }

<<<<<<< HEAD
    static std::deque<String>& getCommandHistory()
    {
        return commandHistory;
    }

    static void setCommandHistory(StringArray& commands)
    {
        commandHistory.clear();

        for (auto& command : commands){
            commandHistory.push_back(command);
        }
    };

    private:
=======
private:
>>>>>>> d93734a8
    PluginEditor* editor;
    LuaExpressionParser lua;
    int consoleTargetLength = 10;
    String consoleTargetName = ">";
<<<<<<< HEAD
    
    int currentHistoryIndex = -1;
    static inline std::deque<String> commandHistory;

    TextEditor commandInput;
    SmallIconButton clearButton = SmallIconButton(Icons::Clear);
=======
    TextEditor commandInput;

    int currentHistoryIndex = -1;
    std::deque<String> commandHistory;

    static inline UnorderedSet<String> allAtoms = { "floatbox", "symbolbox", "listbox", "gatom" };

    static inline UnorderedSet<String> allGuis = { "bng",
        "hsl",
        "vsl",
        "slider",
        "tgl",
        "nbx",
        "vradio",
        "hradio",
        "vu",
        "cnv",
        "keyboard",
        "pic",
        "scope~",
        "function",
        "note",
        "knob",
        "message",
        "comment",
        "canvas",
        "bicoeff",
        "messbox",
        "pad",
        "button"};
>>>>>>> d93734a8
};
<|MERGE_RESOLUTION|>--- conflicted
+++ resolved
@@ -1,565 +1,513 @@
-/*
- // Copyright (c) 2021-2022 Timothy Schoen.
- // For information on usage and redistribution, and for a DISCLAIMER OF ALL
- // WARRANTIES, see the file, "LICENSE.txt," in this distribution.
- */
-
-#pragma once
-#include <utility>
-extern "C" {
-#include <pd-lua/lua/lua.h>
-#include <pd-lua/lua/lauxlib.h>
-#include <pd-lua/lua/lualib.h>
-}
-
-#include "Components/BouncingViewport.h"
-#include "Object.h"
-#include "PluginEditor.h"
-#include "Objects/ObjectBase.h"
-
-class LuaExpressionParser {
-public:
-    using LuaResult = std::variant<double, String>;
-
-    // Constructor: initialize Lua
-    LuaExpressionParser(pd::Instance* pd)
-        : pd(pd)
-    {
-        L = luaL_newstate();
-        luaL_openlibs(L); // Load Lua standard libraries
-
-        luaopen_math(L);
-
-        // Create the global "pd" table and set up "pd.post"
-        lua_newtable(L); // Create a new table for "pd"
-
-        // Push "this" as light userdata so it can be used as an upvalue in luaPost
-        lua_pushlightuserdata(L, pd);
-
-        // Register luaPost function with "this" as an upvalue
-        lua_pushcclosure(L, LuaExpressionParser::luaPost, 1); // 1 indicates the number of upvalues
-        lua_setfield(L, -2, "post");                          // Sets pd.post in the table
-
-        lua_setglobal(L, "pd"); // Set the table as the global "pd"
-    }
-
-    // Destructor: close Lua
-    ~LuaExpressionParser()
-    {
-        if (L) {
-            lua_close(L);
-        }
-    }
-
-    // Define a function to register custom C++ functions for Lua (if needed)
-    void registerFunction(String const& name, lua_CFunction func)
-    {
-        lua_register(L, name.toRawUTF8(), func);
-    }
-
-    // Function to execute an expression and return result as LuaResult (either double or string)
-    LuaResult executeExpression(String const& expression)
-    {
-        bool isExpression = !expression.containsChar('='); // Check if it’s an expression or a statement
-        String luaCode;
-
-        if (isExpression) {
-            luaCode = "return " + expression; // Wrap expression with "return"
-        } else {
-            luaCode = expression; // Leave statement as-is
-        }
-
-        // Run the Lua code and check for errors
-        if (luaL_dostring(L, luaCode.toRawUTF8()) == LUA_OK) {
-            if (isExpression) {
-                // Handle expression result
-                if (lua_isnumber(L, -1)) {
-                    double result = lua_tonumber(L, -1);
-                    lua_pop(L, 1); // Remove result from stack
-                    return result;
-                } else if (lua_isstring(L, -1)) {
-                    String result = lua_tostring(L, -1);
-                    lua_pop(L, 1); // Remove result from stack
-                    return result;
-                } else {
-                    pd->logError("Error: Expression did not return a number or string.");
-                    lua_pop(L, 1); // Remove unexpected result
-                    return "";     // Default to empty string if not a number or string
-                }
-            } else {
-                // If it's a statement, we could return success or fetch a specific variable if needed
-                return ""; // Or, alternatively, return an empty result if you don’t need feedback
-            }
-        } else {
-            char const* error = lua_tostring(L, -1);
-            pd->logError("Lua error: " + String::fromUTF8(error));
-            lua_pop(L, 1); // Remove error message from stack
-            return "";     // Return empty string on error
-        }
-    }
-
-    // Optional: Add utility to set variables in Lua
-    void setGlobalNumber(String const& name, double value)
-    {
-        lua_pushnumber(L, value);
-        lua_setglobal(L, name.toRawUTF8());
-    }
-
-    // Optional: Add utility to retrieve variables from Lua
-    LuaResult getGlobal(String const& name)
-    {
-        lua_getglobal(L, name.toRawUTF8());
-        if (lua_isnumber(L, -1)) {
-            double value = lua_tonumber(L, -1);
-            lua_pop(L, 1); // Remove number from stack
-            return value;
-        } else if (lua_isstring(L, -1)) {
-            String value = lua_tostring(L, -1);
-            lua_pop(L, 1); // Remove string from stack
-            return value;
-        } else {
-            pd->logError("Error: Global variable '" + String(name) + "' is not a number or string");
-            lua_pop(L, 1); // Remove unexpected type
-            return "";     // Default to empty string if not a number or string
-        }
-    }
-
-    static int luaPost(lua_State* L)
-    {
-        // Retrieve the LuaWrapper instance (via userdata, upvalues, etc.)
-        pd::Instance* pd = reinterpret_cast<pd::Instance*>(lua_touserdata(L, lua_upvalueindex(1)));
-
-        if (lua_isstring(L, 1)) {
-            String message = lua_tostring(L, 1);
-            pd->logMessage(message); // Use Pd instance to post message
-        } else {
-            pd->logError("pd.post requires a string argument");
-        }
-        return 0;
-    }
-
-private:
-    lua_State* L; // Lua state
-    pd::Instance* pd;
-};
-
-class CommandInput : public Component
-    , public KeyListener {
-public:
-<<<<<<< HEAD
-    CommandInput(PluginEditor* editor) : editor(editor), lua(editor->pd)
-    {
-        updateCommandInputTarget();
-
-        commandInput.onTextChange = [this](){
-            if (getWidth() < 400 && commandInput.getTextWidth() > getLocalBounds().getWidth() - 30 - consoleTargetLength) {
-                setSize(commandInput.getTextWidth() + consoleTargetLength + 30, getHeight());
-            }
-        };
-
-        commandInput.onReturnKey = [this, pd = editor->pd]() {
-            sendConsoleMessage(pd, commandInput.getText());
-            auto isUniqueCommand = commandHistory.empty() ? true : commandHistory.front() != commandInput.getText();
-            if(!commandInput.isEmpty() && isUniqueCommand) {
-=======
-    explicit CommandInput(PluginEditor* editor)
-        : editor(editor)
-        , lua(editor->pd)
-    {
-        addAndMakeVisible(commandInput);
-
-        commandInput.setBorder({ 3, 3, 0, 0 });
-        commandInput.addKeyListener(this);
-        commandInput.addMouseListener(this, false);
-        commandInput.setFont(Fonts::getDefaultFont().withHeight(15));
-        commandInput.onReturnKey = [this, pd = editor->pd]() {
-            sendConsoleMessage(pd, commandInput.getText());
-            if (!commandInput.isEmpty()) {
->>>>>>> d93734a8
-                commandHistory.push_front(commandInput.getText());
-                currentHistoryIndex = -1;
-            }
-            commandInput.clear();
-            updateClearButtonTooltip();
-        };
-
-<<<<<<< HEAD
-        addAndMakeVisible(commandInput);
-        addAndMakeVisible(clearButton);
-
-        updateClearButtonTooltip();
-
-        clearButton.onClick = [this](){
-            commandHistory.clear();
-            commandInput.clear();
-            updateClearButtonTooltip();
-        };
-
-        commandInput.setBorder({3, 3, 0, 0});
-        commandInput.addKeyListener(this);
-        commandInput.addMouseListener(this, false);
-        commandInput.setFont(Fonts::getDefaultFont().withHeight(15));
-
-        commandInput.onFocusLost = [this](){
-            repaint();
-        };
-
-        commandInput.setColour(TextEditor::backgroundColourId,findColour(PlugDataColour::sidebarBackgroundColourId));
-        commandInput.setColour(TextEditor::outlineColourId,findColour(PlugDataColour::sidebarBackgroundColourId));
-        commandInput.setColour(TextEditor::focusedOutlineColourId,findColour(PlugDataColour::sidebarBackgroundColourId));
-    }
-
-    void updateClearButtonTooltip()
-    {
-        clearButton.setTooltip("Clear command history: " + String(commandHistory.size()));
-=======
-        commandInput.onFocusLost = [this]() {
-            repaint();
-        };
-
-        lookAndFeelChanged();
->>>>>>> d93734a8
-    }
-
-    void mouseDown(MouseEvent const& e) override
-    {
-        repaint();
-    }
-
-<<<<<<< HEAD
-    void updateCommandInputTarget()
-    {
-        auto name = String("empty");
-        if(auto* cnv = editor->getCurrentCanvas()) {
-            auto objects = cnv->getSelectionOfType<Object>();
-            if (objects.size() == 1) {
-                name = objects[0]->getType();
-            } else if (objects.size() > 1){
-                name = "(" + String(objects.size()) + " selected)";
-            }
-        }
-
-        setConsoleTargetName(name);
-    }
-
-    UnorderedMap<String, Object*> getUniqueObjectNames(Canvas* cnv)
-=======
-    void lookAndFeelChanged() override
-    {
-        commandInput.setColour(TextEditor::backgroundColourId, findColour(PlugDataColour::sidebarBackgroundColourId));
-        commandInput.setColour(TextEditor::outlineColourId, findColour(PlugDataColour::sidebarBackgroundColourId));
-        commandInput.setColour(TextEditor::focusedOutlineColourId, findColour(PlugDataColour::sidebarBackgroundColourId));
-    }
-
-    static UnorderedMap<String, Object*> getUniqueObjectNames(Canvas* cnv)
->>>>>>> d93734a8
-    {
-        UnorderedMap<String, Object*> result;
-        UnorderedMap<String, int> nameCount;
-        for (auto* object : cnv->objects) {
-            if (!object->gui)
-                continue;
-
-            auto type = object->gui->getType();
-            if (allAtoms.contains(type)) {
-                auto& found = nameCount[type];
-                found++;
-                result[type + "_" + String(found)] = object;
-            } else {
-                auto tokens = StringArray::fromTokens(object->gui->getText(), false);
-                if (tokens.size()) {
-                    auto isGui = allGuis.contains(tokens[0]);
-                    auto numArgs = std::min(isGui ? 1 : 2, tokens.size());
-                    tokens.removeRange(numArgs, tokens.size() - numArgs);
-
-                    auto uniqueName = tokens.joinIntoString("_");
-                    auto& found = nameCount[uniqueName];
-                    found++;
-
-                    result[uniqueName + "_" + String(found)] = object;
-                }
-            }
-        }
-
-        return result;
-    }
-
-    String parseExpressions(String const& message)
-    {
-        String parsedMessage;
-        int startPos = 0;
-
-        while (startPos < message.length()) {
-            auto openBrace = message.indexOf(startPos, "{");
-
-            if (openBrace == -1) {
-                parsedMessage += message.substring(startPos);
-                break;
-            }
-
-            parsedMessage += message.substring(startPos, openBrace);
-
-            auto closeBrace = message.indexOf(openBrace, "}");
-            if (closeBrace == -1) {
-                editor->pd->logError("Unmatched '{' in expression.");
-                parsedMessage += message.substring(openBrace); // Append remaining message as-is
-                break;
-            }
-
-            String luaExpression = message.substring(openBrace + 1, closeBrace);
-            auto result = lua.executeExpression(luaExpression);
-
-            if (auto doubleResult = std::get_if<double>(&result)) {
-                parsedMessage += String(*doubleResult);
-            } else if (auto stringResult = std::get_if<String>(&result)) {
-                parsedMessage += *stringResult;
-            }
-
-            startPos = closeBrace + 1;
-        }
-
-        return parsedMessage;
-    }
-
-    void sendConsoleMessage(pd::Instance* pd, String message)
-    {
-        message = parseExpressions(message);
-
-<<<<<<< HEAD
-=======
-        auto* editor = findParentComponentOfClass<PluginEditor>();
->>>>>>> d93734a8
-        auto tokens = StringArray::fromTokens(message, true);
-
-        if (!tokens[0].startsWith(";") && (consoleTargetName == ">" || tokens[0] == ">" || tokens[0] == "deselect")) // Global or canvas message
-        {
-            if (tokens[0] == ">") {
-                tokens.remove(0);
-                if (tokens.size() == 0) {
-                    tokens.add("deselect");
-                }
-            }
-
-            auto selector = hash(tokens[0]);
-            switch (selector) {
-            case hash("select"): {
-                if (auto* cnv = editor->getCurrentCanvas()) {
-                    if (tokens[1].containsOnly("0123456789")) {
-                        int index = tokens[1].getIntValue();
-                        if (index >= 0 && index < cnv->objects.size()) {
-                            cnv->setSelected(cnv->objects[index], true);
-                            cnv->updateSidebarSelection();
-                        } else {
-                            pd->logError("Object index out of bounds");
-                        }
-                    } else {
-                        auto names = getUniqueObjectNames(cnv);
-                        if (names.contains(tokens[1])) {
-                            auto* object = names[tokens[1]];
-                            cnv->setSelected(object, true);
-                            cnv->updateSidebarSelection();
-                        }
-                    }
-                }
-                break;
-            }
-            case hash("deselect"): {
-                if (auto* cnv = editor->getCurrentCanvas()) {
-                    cnv->deselectAll();
-                    cnv->updateSidebarSelection();
-                }
-                break;
-            }
-            case hash("list"): {
-                if (auto* cnv = editor->getCurrentCanvas()) {
-                    auto names = getUniqueObjectNames(cnv);
-                    for (auto& [name, object] : names) {
-                        if (allGuis.contains(object->gui->getType())) {
-                            pd->logMessage(name);
-                        } else {
-                            pd->logMessage(name + ": " + object->gui->getText());
-                        }
-                    }
-                }
-                break;
-            }
-            case hash("search"): {
-                if (auto* cnv = editor->getCurrentCanvas()) {
-                    auto names = getUniqueObjectNames(cnv);
-                    for (auto& [name, object] : names) {
-                        auto text = object->gui->getText();
-                        if (text.contains(tokens[1]) || name.contains(tokens[1])) {
-                            if (allGuis.contains(object->gui->getType())) {
-                                pd->logMessage(name);
-                            } else {
-                                pd->logMessage(name + ": " + object->gui->getText());
-                            }
-                        }
-                    }
-                }
-
-                break;
-            }
-            case hash("clear"): {
-                editor->sidebar->clearConsole();
-                break;
-            }
-            default: {
-                SmallArray<pd::Atom> atoms;
-                for (int i = 2; i < tokens.size(); i++) {
-                    if (tokens[i].containsOnly("0123456789-e.")) {
-                        atoms.add(pd::Atom(tokens[i].getFloatValue()));
-                    } else {
-                        atoms.add(pd::Atom(pd->generateSymbol(tokens[i])));
-                    }
-                }
-                pd->sendMessage(tokens[0].toRawUTF8(), tokens[1].toRawUTF8(), std::move(atoms));
-                break;
-            }
-            }
-        } else { // object message
-            if (auto* cnv = editor->getCurrentCanvas()) {
-                for (auto* obj : cnv->getSelectionOfType<Object>()) {
-                    if (tokens.size() == 1 && tokens[0].containsOnly("0123456789-e.")) {
-                        pd->sendDirectMessage(obj->getPointer(), tokens[0].getFloatValue());
-                    } else if (tokens.size() == 1) {
-                        pd->sendDirectMessage(obj->getPointer(), tokens[0], {});
-                    } else {
-                        SmallArray<pd::Atom> atoms;
-                        for (int i = 1; i < tokens.size(); i++) {
-                            if (tokens[i].containsOnly("0123456789-e.")) {
-                                atoms.add(pd::Atom(tokens[i].getFloatValue()));
-                            } else {
-                                atoms.add(pd::Atom(pd->generateSymbol(tokens[i])));
-                            }
-                        }
-                        pd->sendDirectMessage(obj->getPointer(), tokens[0], std::move(atoms));
-                    }
-                }
-            }
-        }
-    }
-
-    ~CommandInput() override = default;
-
-    void paintOverChildren(Graphics& g) override
-    {
-        g.setColour(findColour(PlugDataColour::toolbarOutlineColourId));
-        g.drawLine(0, 0, getWidth(), 0);
-
-        g.setColour(commandInput.hasKeyboardFocus(false) ? findColour(PlugDataColour::dataColourId) : findColour(PlugDataColour::sidebarTextColourId));
-        g.setFont(Fonts::getSemiBoldFont().withHeight(15));
-        g.drawText(consoleTargetName, 7, 0, consoleTargetLength, getHeight() - 4, Justification::centredLeft);
-    }
-
-    void resized() override
-    {
-        commandInput.setBounds(getLocalBounds().withTrimmedLeft(consoleTargetLength).withTrimmedRight(30));
-        auto buttonBounds = getLocalBounds().removeFromRight(30);
-        clearButton.setBounds(buttonBounds);
-    }
-
-    void setConsoleTargetName(String const& target)
-    {
-        consoleTargetName = target + " >";
-        if (target == "empty")
-            consoleTargetName = ">";
-        consoleTargetLength = CachedStringWidth<15>::calculateStringWidth(consoleTargetName) + 4;
-        commandInput.setBounds(commandInput.getBounds().withLeft(consoleTargetLength));
-        repaint();
-    }
-
-    void setHistoryCommand()
-    {
-        if (currentHistoryIndex < 0) {
-            commandInput.setText("");
-            currentHistoryIndex = -1;
-        } else if (currentHistoryIndex < commandHistory.size()) {
-            commandInput.setText(commandHistory[currentHistoryIndex]);
-        } else {
-            currentHistoryIndex = commandHistory.size() - 1;
-        }
-    }
-<<<<<<< HEAD
-    
-    bool keyPressed(const KeyPress& key, Component*) override
-=======
-
-    bool keyPressed(KeyPress const& key, Component*) override
->>>>>>> d93734a8
-    {
-        if (key.getKeyCode() == KeyPress::upKey) {
-            currentHistoryIndex++;
-            setHistoryCommand();
-            return true;
-        } else if (key.getKeyCode() == KeyPress::downKey) {
-            currentHistoryIndex--;
-            setHistoryCommand();
-            return true;
-        }
-        return false;
-    }
-
-<<<<<<< HEAD
-    static std::deque<String>& getCommandHistory()
-    {
-        return commandHistory;
-    }
-
-    static void setCommandHistory(StringArray& commands)
-    {
-        commandHistory.clear();
-
-        for (auto& command : commands){
-            commandHistory.push_back(command);
-        }
-    };
-
-    private:
-=======
-private:
->>>>>>> d93734a8
-    PluginEditor* editor;
-    LuaExpressionParser lua;
-    int consoleTargetLength = 10;
-    String consoleTargetName = ">";
-<<<<<<< HEAD
-    
-    int currentHistoryIndex = -1;
-    static inline std::deque<String> commandHistory;
-
-    TextEditor commandInput;
-    SmallIconButton clearButton = SmallIconButton(Icons::Clear);
-=======
-    TextEditor commandInput;
-
-    int currentHistoryIndex = -1;
-    std::deque<String> commandHistory;
-
-    static inline UnorderedSet<String> allAtoms = { "floatbox", "symbolbox", "listbox", "gatom" };
-
-    static inline UnorderedSet<String> allGuis = { "bng",
-        "hsl",
-        "vsl",
-        "slider",
-        "tgl",
-        "nbx",
-        "vradio",
-        "hradio",
-        "vu",
-        "cnv",
-        "keyboard",
-        "pic",
-        "scope~",
-        "function",
-        "note",
-        "knob",
-        "message",
-        "comment",
-        "canvas",
-        "bicoeff",
-        "messbox",
-        "pad",
-        "button"};
->>>>>>> d93734a8
-};
+/*
+ // Copyright (c) 2021-2022 Timothy Schoen.
+ // For information on usage and redistribution, and for a DISCLAIMER OF ALL
+ // WARRANTIES, see the file, "LICENSE.txt," in this distribution.
+ */
+
+#pragma once
+#include <utility>
+extern "C"
+{
+#include <pd-lua/lua/lua.h>
+#include <pd-lua/lua/lauxlib.h>
+#include <pd-lua/lua/lualib.h>
+}
+
+#include "Components/BouncingViewport.h"
+#include "Object.h"
+#include "PluginEditor.h"
+#include "Objects/ObjectBase.h"
+#include "Sidebar/Sidebar.h"
+
+class LuaExpressionParser {
+public:
+    using LuaResult = std::variant<double, String>;
+
+    // Constructor: initialize Lua
+    LuaExpressionParser(pd::Instance* pd)
+        : pd(pd)
+    {
+        L = luaL_newstate();
+        luaL_openlibs(L); // Load Lua standard libraries
+
+        luaopen_math(L);
+
+        // Create the global "pd" table and set up "pd.post"
+        lua_newtable(L); // Create a new table for "pd"
+
+        // Push "this" as light userdata so it can be used as an upvalue in luaPost
+        lua_pushlightuserdata(L, pd);
+
+        // Register luaPost function with "this" as an upvalue
+        lua_pushcclosure(L, LuaExpressionParser::luaPost, 1); // 1 indicates the number of upvalues
+        lua_setfield(L, -2, "post");                          // Sets pd.post in the table
+
+        lua_setglobal(L, "pd"); // Set the table as the global "pd"
+    }
+
+    // Destructor: close Lua
+    ~LuaExpressionParser()
+    {
+        if (L) {
+            lua_close(L);
+        }
+    }
+
+    // Define a function to register custom C++ functions for Lua (if needed)
+    void registerFunction(String const& name, lua_CFunction func)
+    {
+        lua_register(L, name.toRawUTF8(), func);
+    }
+
+    // Function to execute an expression and return result as LuaResult (either double or string)
+    LuaResult executeExpression(String const& expression)
+    {
+        bool isExpression = !expression.containsChar('='); // Check if it’s an expression or a statement
+        String luaCode;
+
+        if (isExpression) {
+            luaCode = "return " + expression; // Wrap expression with "return"
+        } else {
+            luaCode = expression; // Leave statement as-is
+        }
+
+        // Run the Lua code and check for errors
+        if (luaL_dostring(L, luaCode.toRawUTF8()) == LUA_OK) {
+            if (isExpression) {
+                // Handle expression result
+                if (lua_isnumber(L, -1)) {
+                    double result = lua_tonumber(L, -1);
+                    lua_pop(L, 1); // Remove result from stack
+                    return result;
+                } else if (lua_isstring(L, -1)) {
+                    String result = lua_tostring(L, -1);
+                    lua_pop(L, 1);  // Remove result from stack
+                    return result;
+                } else {
+                    pd->logError("Error: Expression did not return a number or string.");
+                    lua_pop(L, 1); // Remove unexpected result
+                    return "";     // Default to empty string if not a number or string
+                }
+            } else {
+                // If it's a statement, we could return success or fetch a specific variable if needed
+                return ""; // Or, alternatively, return an empty result if you don’t need feedback
+            }
+        } else {
+            char const* error = lua_tostring(L, -1);
+            pd->logError("Lua error: " + String::fromUTF8(error));
+            lua_pop(L, 1); // Remove error message from stack
+            return "";     // Return empty string on error
+        }
+    }
+
+    // Optional: Add utility to set variables in Lua
+    void setGlobalNumber(String const& name, double value)
+    {
+        lua_pushnumber(L, value);
+        lua_setglobal(L, name.toRawUTF8());
+    }
+
+    // Optional: Add utility to retrieve variables from Lua
+    LuaResult getGlobal(String const& name)
+    {
+        lua_getglobal(L, name.toRawUTF8());
+        if (lua_isnumber(L, -1)) {
+            double value = lua_tonumber(L, -1);
+            lua_pop(L, 1); // Remove number from stack
+            return value;
+        } else if (lua_isstring(L, -1)) {
+            String value = lua_tostring(L, -1);
+            lua_pop(L, 1); // Remove string from stack
+            return value;
+        } else {
+            pd->logError("Error: Global variable '" + String(name) + "' is not a number or string");
+            lua_pop(L, 1); // Remove unexpected type
+            return "";     // Default to empty string if not a number or string
+        }
+    }
+
+    static int luaPost(lua_State* L)
+    {
+        // Retrieve the LuaWrapper instance (via userdata, upvalues, etc.)
+        pd::Instance* pd = reinterpret_cast<pd::Instance*>(lua_touserdata(L, lua_upvalueindex(1)));
+
+        if (lua_isstring(L, 1)) {
+            String message = lua_tostring(L, 1);
+            pd->logMessage(message); // Use Pd instance to post message
+        } else {
+            pd->logError("pd.post requires a string argument");
+        }
+        return 0;
+    }
+
+private:
+    lua_State* L; // Lua state
+    pd::Instance* pd;
+};
+
+class CommandInput : public Component
+    , public KeyListener {
+public:
+    CommandInput(PluginEditor* editor) : editor(editor), lua(editor->pd)
+    {
+        updateCommandInputTarget();
+
+        commandInput.onTextChange = [this](){
+            if (getWidth() < 400 && commandInput.getTextWidth() > getLocalBounds().getWidth() - 30 - consoleTargetLength) {
+                setSize(commandInput.getTextWidth() + consoleTargetLength + 30, getHeight());
+            }
+        };
+
+        commandInput.onReturnKey = [this, pd = editor->pd]() {
+            sendConsoleMessage(pd, commandInput.getText());
+            auto isUniqueCommand = commandHistory.empty() ? true : commandHistory.front() != commandInput.getText();
+            if(!commandInput.isEmpty() && isUniqueCommand) {
+                commandHistory.push_front(commandInput.getText());
+                currentHistoryIndex = -1;
+            }
+            commandInput.clear();
+            updateClearButtonTooltip();
+        };
+
+        addAndMakeVisible(commandInput);
+        addAndMakeVisible(clearButton);
+
+        updateClearButtonTooltip();
+
+        clearButton.onClick = [this](){
+            commandHistory.clear();
+            commandInput.clear();
+            updateClearButtonTooltip();
+        };
+
+        commandInput.setBorder({3, 3, 0, 0});
+        commandInput.addKeyListener(this);
+        commandInput.addMouseListener(this, false);
+        commandInput.setFont(Fonts::getDefaultFont().withHeight(15));
+
+        commandInput.onFocusLost = [this](){
+            repaint();
+        };
+
+        commandInput.setColour(TextEditor::backgroundColourId,findColour(PlugDataColour::sidebarBackgroundColourId));
+        commandInput.setColour(TextEditor::outlineColourId,findColour(PlugDataColour::sidebarBackgroundColourId));
+        commandInput.setColour(TextEditor::focusedOutlineColourId,findColour(PlugDataColour::sidebarBackgroundColourId));
+    }
+
+    void updateClearButtonTooltip()
+    {
+        clearButton.setTooltip("Clear command history: " + String(commandHistory.size()));
+    }
+
+    void mouseDown(const MouseEvent& e) override
+    {
+        repaint();
+    }
+
+    void updateCommandInputTarget()
+    {
+        auto name = String("empty");
+        if(auto* cnv = editor->getCurrentCanvas()) {
+            auto objects = cnv->getSelectionOfType<Object>();
+            if (objects.size() == 1) {
+                name = objects[0]->getType();
+            } else if (objects.size() > 1){
+                name = "(" + String(objects.size()) + " selected)";
+            }
+        }
+
+        setConsoleTargetName(name);
+    }
+
+    static UnorderedMap<String, Object*> getUniqueObjectNames(Canvas* cnv)
+    {
+        UnorderedMap<String, Object*> result;
+        UnorderedMap<String, int> nameCount;
+        for (auto* object : cnv->objects) {
+            if (!object->gui)
+                continue;
+
+            auto type = object->gui->getType();
+            if (allAtoms.contains(type)) {
+                auto& found = nameCount[type];
+                found++;
+                result[type + "_" + String(found)] = object;
+            } else {
+                auto tokens = StringArray::fromTokens(object->gui->getText(), false);
+                if (tokens.size()) {
+                    auto isGui = allGuis.contains(tokens[0]);
+                    auto numArgs = std::min(isGui ? 1 : 2, tokens.size());
+                    tokens.removeRange(numArgs, tokens.size() - numArgs);
+
+                    auto uniqueName = tokens.joinIntoString("_");
+                    auto& found = nameCount[uniqueName];
+                    found++;
+
+                    result[uniqueName + "_" + String(found)] = object;
+                }
+            }
+        }
+
+        return result;
+    }
+
+    String parseExpressions(String const& message)
+    {
+        String parsedMessage;
+        int startPos = 0;
+
+        while (startPos < message.length()) {
+            auto openBrace = message.indexOf(startPos, "{");
+
+            if (openBrace == -1) {
+                parsedMessage += message.substring(startPos);
+                break;
+            }
+
+            parsedMessage += message.substring(startPos, openBrace);
+
+            auto closeBrace = message.indexOf(openBrace, "}");
+            if (closeBrace == -1) {
+                editor->pd->logError("Unmatched '{' in expression.");
+                parsedMessage += message.substring(openBrace); // Append remaining message as-is
+                break;
+            }
+
+            String luaExpression = message.substring(openBrace + 1, closeBrace);
+            auto result = lua.executeExpression(luaExpression);
+
+            if (auto doubleResult = std::get_if<double>(&result)) {
+                parsedMessage += String(*doubleResult);
+            } else if (auto stringResult = std::get_if<String>(&result)) {
+                parsedMessage += *stringResult;
+            }
+
+            startPos = closeBrace + 1;
+        }
+
+        return parsedMessage;
+    }
+
+    void sendConsoleMessage(pd::Instance* pd, String message)
+    {
+        message = parseExpressions(message);
+
+        auto tokens = StringArray::fromTokens(message, true);
+
+        if (!tokens[0].startsWith(";") && (consoleTargetName == ">" || tokens[0] == ">" || tokens[0] == "deselect")) // Global or canvas message
+        {
+            if (tokens[0] == ">") {
+                tokens.remove(0);
+                if (tokens.size() == 0) {
+                    tokens.add("deselect");
+                }
+            }
+
+            auto selector = hash(tokens[0]);
+            switch (selector) {
+            case hash("select"): {
+                if (auto* cnv = editor->getCurrentCanvas()) {
+                    if (tokens[1].containsOnly("0123456789")) {
+                        int index = tokens[1].getIntValue();
+                        if (index >= 0 && index < cnv->objects.size()) {
+                            cnv->setSelected(cnv->objects[index], true);
+                            cnv->updateSidebarSelection();
+                        } else {
+                            pd->logError("Object index out of bounds");
+                        }
+                    } else {
+                        auto names = getUniqueObjectNames(cnv);
+                        if (names.contains(tokens[1])) {
+                            auto* object = names[tokens[1]];
+                            cnv->setSelected(object, true);
+                            cnv->updateSidebarSelection();
+                        }
+                    }
+                }
+                break;
+            }
+            case hash("deselect"): {
+                if (auto* cnv = editor->getCurrentCanvas()) {
+                    cnv->deselectAll();
+                    cnv->updateSidebarSelection();
+                }
+                break;
+            }
+            case hash("list"): {
+                if (auto* cnv = editor->getCurrentCanvas()) {
+                    auto names = getUniqueObjectNames(cnv);
+                    for (auto& [name, object] : names) {
+                        if (allGuis.contains(object->gui->getType())) {
+                            pd->logMessage(name);
+                        } else {
+                            pd->logMessage(name + ": " + object->gui->getText());
+                        }
+                    }
+                }
+                break;
+            }
+            case hash("search"): {
+                if (auto* cnv = editor->getCurrentCanvas()) {
+                    auto names = getUniqueObjectNames(cnv);
+                    for (auto& [name, object] : names) {
+                        auto text = object->gui->getText();
+                        if (text.contains(tokens[1]) || name.contains(tokens[1])) {
+                            if (allGuis.contains(object->gui->getType())) {
+                                pd->logMessage(name);
+                            } else {
+                                pd->logMessage(name + ": " + object->gui->getText());
+                            }
+                        }
+                    }
+                }
+
+                break;
+            }
+            case hash("clear"): {
+                editor->sidebar->clearConsole();
+                break;
+            }
+            default: {
+                SmallArray<pd::Atom> atoms;
+                for (int i = 2; i < tokens.size(); i++) {
+                    if (tokens[i].containsOnly("0123456789-e.")) {
+                        atoms.add(pd::Atom(tokens[i].getFloatValue()));
+                    } else {
+                        atoms.add(pd::Atom(pd->generateSymbol(tokens[i])));
+                    }
+                }
+                pd->sendMessage(tokens[0].toRawUTF8(), tokens[1].toRawUTF8(), std::move(atoms));
+                break;
+            }
+            }
+        } else { // object message
+            if (auto* cnv = editor->getCurrentCanvas()) {
+                for (auto* obj : cnv->getSelectionOfType<Object>()) {
+                    if (tokens.size() == 1 && tokens[0].containsOnly("0123456789-e.")) {
+                        pd->sendDirectMessage(obj->getPointer(), tokens[0].getFloatValue());
+                    } else if (tokens.size() == 1) {
+                        pd->sendDirectMessage(obj->getPointer(), tokens[0], {});
+                    } else {
+                        SmallArray<pd::Atom> atoms;
+                        for (int i = 1; i < tokens.size(); i++) {
+                            if (tokens[i].containsOnly("0123456789-e.")) {
+                                atoms.add(pd::Atom(tokens[i].getFloatValue()));
+                            } else {
+                                atoms.add(pd::Atom(pd->generateSymbol(tokens[i])));
+                            }
+                        }
+                        pd->sendDirectMessage(obj->getPointer(), tokens[0], std::move(atoms));
+                    }
+                    
+                }
+            }
+        }
+    }
+
+    ~CommandInput() override = default;
+
+    void paintOverChildren(Graphics& g) override
+    {
+        g.setColour(findColour(PlugDataColour::toolbarOutlineColourId));
+        g.drawLine(0, 0, getWidth(), 0);
+
+        g.setColour(commandInput.hasKeyboardFocus(false) ? findColour(PlugDataColour::dataColourId) : findColour(PlugDataColour::sidebarTextColourId));
+        g.setFont(Fonts::getSemiBoldFont().withHeight(15));
+        g.drawText(consoleTargetName, 7, 0, consoleTargetLength, getHeight() - 4, Justification::centredLeft);
+    }
+
+    void resized() override
+    {
+        commandInput.setBounds(getLocalBounds().withTrimmedLeft(consoleTargetLength).withTrimmedRight(30));
+        auto buttonBounds = getLocalBounds().removeFromRight(30);
+        clearButton.setBounds(buttonBounds);
+    }
+
+    void setConsoleTargetName(String const& target)
+    {
+        consoleTargetName = target + " >";
+        if (target == "empty")
+            consoleTargetName = ">";
+        consoleTargetLength = CachedStringWidth<15>::calculateStringWidth(consoleTargetName) + 4;
+        commandInput.setBounds(commandInput.getBounds().withLeft(consoleTargetLength));
+        repaint();
+    }
+
+    void setHistoryCommand()
+    {
+        if (currentHistoryIndex < 0) {
+            commandInput.setText("");
+            currentHistoryIndex = -1;
+        } else if (currentHistoryIndex < commandHistory.size()) {
+            commandInput.setText(commandHistory[currentHistoryIndex]);
+        } else {
+            currentHistoryIndex = commandHistory.size() - 1;
+        }
+    }
+
+    bool keyPressed(KeyPress const& key, Component*) override
+    {
+        if (key.getKeyCode() == KeyPress::upKey) {
+            currentHistoryIndex++;
+            setHistoryCommand();
+            return true;
+        } else if (key.getKeyCode() == KeyPress::downKey) {
+            currentHistoryIndex--;
+            setHistoryCommand();
+            return true;
+        }
+        return false;
+    }
+
+    static std::deque<String>& getCommandHistory()
+    {
+        return commandHistory;
+    }
+
+    static void setCommandHistory(StringArray& commands)
+    {
+        commandHistory.clear();
+
+        for (auto& command : commands){
+            commandHistory.push_back(command);
+        }
+    };
+
+    private:
+    PluginEditor* editor;
+    LuaExpressionParser lua;
+    int consoleTargetLength = 10;
+    String consoleTargetName = ">";
+
+    int currentHistoryIndex = -1;
+    static inline std::deque<String> commandHistory;
+
+    TextEditor commandInput;
+    SmallIconButton clearButton = SmallIconButton(Icons::Clear);
+
+    static inline UnorderedSet<String> allAtoms = { "floatbox", "symbolbox", "listbox", "gatom" };
+
+    static inline UnorderedSet<String> allGuis = { "bng",
+                                                   "hsl",
+                                                   "vsl",
+                                                   "slider",
+                                                   "tgl",
+                                                   "nbx",
+                                                   "vradio",
+                                                   "hradio",
+                                                   "vu",
+                                                   "cnv",
+                                                   "keyboard",
+                                                   "pic",
+                                                   "scope~",
+                                                   "function",
+                                                   "note",
+                                                   "knob",
+                                                   "message",
+                                                   "comment",
+                                                   "canvas",
+                                                   "bicoeff",
+                                                   "messbox",
+                                                   "pad",
+                                                   "button"};
+};